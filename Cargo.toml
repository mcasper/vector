[package]
name = "vector"
version = "0.22.0"
authors = ["Vector Contributors <vector@datadoghq.com>"]
edition = "2021"
description = "A lightweight and ultra-fast tool for building observability pipelines"
homepage = "https://vector.dev"
license = "MPL-2.0"
readme = "README.md"
publish = false
default-run = "vector"
autobenches = false # our benchmarks are not runnable on their own either way
rust-version = "1.58.1"

[[bin]]
name = "graphql-schema"
path = "src/api/schema/gen.rs"
required-features = ["default-no-api-client"]

[profile.dev]
split-debuginfo = "unpacked" # Faster debug builds on macOS

# CI-based builds use full release optimization.  See scripts/environment/release-flags.sh.
# This results in roughly a 5% reduction in performance when compiling locally vs when
# compiled via the CI pipeline.
[profile.release]
debug = true # Do not include debug symbols in the executable.

[profile.bench]
debug = true

[package.metadata.deb]
name = "vector"
section = "admin"
maintainer-scripts = "distribution/debian/scripts/"
conf-files = ["/etc/vector/vector.toml", "/etc/default/vector"]
assets = [
  ["target/release/vector", "/usr/bin/", "755"],
  ["config/vector.toml", "/etc/vector/vector.toml", "644"],
  ["config/examples/*", "/etc/vector/examples/", "644"],
  ["distribution/systemd/vector.service", "/lib/systemd/system/vector.service", "644"],
  ["distribution/systemd/vector.default", "/etc/default/vector", "600"]
]
license-file = ["target/debian-license.txt"]
extended-description-file = "target/debian-extended-description.txt"

[package.metadata.deb.systemd-units]
unit-scripts = "distribution/systemd/"

# libc requirements are defined by `cross`
# https://github.com/rust-embedded/cross#supported-targets
# Though, it seems like aarch64 libc is actually 2.18 and not 2.19
[package.metadata.deb.variants.armv7-unknown-linux-gnueabihf]
depends = "libc6 (>= 2.15)"

[package.metadata.deb.variants.x86_64-unknown-linux-gnu]
depends = "libc6 (>= 2.15)"

[package.metadata.deb.variants.x86_64-unknown-linux-musl]
depends = ""

[package.metadata.deb.variants.aarch64-unknown-linux-gnu]
depends = "libc6 (>= 2.18)"

[package.metadata.deb.variants.aarch64-unknown-linux-musl]
depends = ""

[workspace]
members = [
  ".",
  "lib/codecs",
  "lib/enrichment",
  "lib/vector-buffers",
  "lib/vector-common",
  "lib/vector-config",
  "lib/vector-config-common",
  "lib/vector-config-macros",
  "lib/vector-core",
  "lib/dnsmsg-parser",
  "lib/fakedata",
  "lib/file-source",
  "lib/k8s-e2e-tests",
  "lib/k8s-test-framework",
  "lib/lookup",
  "lib/portpicker",
  "lib/prometheus-parser",
  "lib/tracing-limit",
  "lib/vector-api-client",
  "lib/value",
  "lib/vrl/cli",
  "lib/vrl/compiler",
  "lib/vrl/core",
  "lib/vrl/diagnostic",
  "lib/vrl/parser",
  "lib/vrl/stdlib",
  "lib/vrl/tests",
  "lib/vrl/proptests",
  "lib/vrl/vrl",
  "lib/vector-vrl-functions",
  "lib/datadog/grok",
  "lib/datadog/search-syntax",
  "lib/datadog/filter",
]

[dependencies]
# Internal libs
codecs = { path = "lib/codecs", default-features = false }
dnsmsg-parser = { path = "lib/dnsmsg-parser", optional = true }
enrichment = { path = "lib/enrichment" }
fakedata = { path = "lib/fakedata", optional = true }
file-source = { path = "lib/file-source", optional = true }
lookup = { path = "lib/lookup" }
portpicker = { path = "lib/portpicker" }
prometheus-parser = { path = "lib/prometheus-parser", optional = true }
tracing-limit = { path = "lib/tracing-limit" }
value = { path = "lib/value" }
vector_buffers = { path = "lib/vector-buffers", default-features = false }
vector_common = { path = "lib/vector-common" }
vector_core = { path = "lib/vector-core", default-features = false, features = ["vrl"] }
vector-api-client = { path = "lib/vector-api-client", optional = true }
vector-vrl-functions = { path = "lib/vector-vrl-functions" }
vrl-cli = { path = "lib/vrl/cli", optional = true }

# Tokio / Futures
async-stream = { version = "0.3.3", default-features = false }
async-trait = { version = "0.1.53", default-features = false }
futures = { version = "0.3.21", default-features = false, features = ["compat", "io-compat"], package = "futures" }
tokio = { version = "1.18.2", default-features = false, features = ["full"] }
tokio-openssl = { version = "0.6.3", default-features = false }
tokio-stream = { version = "0.1.8", default-features = false, features = ["net", "sync", "time"] }
tokio-util = { version = "0.7", default-features = false, features = ["io", "time"] }
console-subscriber = { version = "0.1.5", default-features = false, optional = true }

# Tracing
tracing = { version = "0.1.34", default-features = false }
tracing-core = { version = "0.1.26", default-features = false }
tracing-futures = { version = "0.2.5", default-features = false, features = ["futures-03"] }
tracing-subscriber = { version = "0.3.11", default-features = false, features = ["ansi", "env-filter", "fmt", "json", "registry", "tracing-log"] }
tracing-tower = { git = "https://github.com/tokio-rs/tracing", default-features = false, rev = "e0642d949891546a3bb7e47080365ee7274f05cd" }

# Metrics
metrics = { version = "0.17.1", default-features = false, features = ["std"] }
metrics-tracing-context = { version = "0.9.0", default-features = false }

# AWS - Official SDK
aws-config = { version = "0.11.0", default-features = false, features = ["rustls"], optional = true }
aws-types = { version = "0.11.0", default-features = false, features = ["hardcoded-credentials"], optional = true }
aws-sdk-s3 = { version = "0.11.0", default-features = false, features = ["rustls"], optional = true }
aws-sdk-sqs = { version = "0.11.0", default-features = false, features = ["rustls"], optional = true }
aws-sdk-cloudwatch = { version = "0.11.0", default-features = false, features = ["rustls"], optional = true }
aws-sdk-cloudwatchlogs = { version = "0.11.0", default-features = false, features = ["rustls"], optional = true }
aws-sdk-elasticsearch = {version = "0.11.0", default-features = false, features = ["rustls"], optional = true }
aws-sdk-firehose = { version = "0.11.0", default-features = false, features = ["rustls"], optional = true }
aws-sdk-kinesis = { version = "0.11.0", default-features = false, features = ["rustls"], optional = true }
aws-sigv4 = { version = "0.11.0", default-features = false, optional = true }
aws-smithy-async = { version = "0.41.0", default-features = false, optional = true }
aws-smithy-client = { version = "0.41.0", default-features = false, features = ["client-hyper"], optional = true}
aws-smithy-http = { version = "0.41.0", default-features = false, optional = true }
aws-smithy-types = { version = "0.41.0", default-features = false, optional = true }

# Azure
azure_core = { git = "https://github.com/Azure/azure-sdk-for-rust.git", rev = "a0ef5e57f9b1d7d3c768d27dd761569db6e1c934", default-features = false, features = ["enable_reqwest"], optional = true }
azure_storage = { git = "https://github.com/Azure/azure-sdk-for-rust.git", rev = "a0ef5e57f9b1d7d3c768d27dd761569db6e1c934", default-features = false, optional = true }
azure_storage_blobs = { git = "https://github.com/Azure/azure-sdk-for-rust.git", rev = "a0ef5e57f9b1d7d3c768d27dd761569db6e1c934", default-features = false, optional = true }

# Tower
tower = { version = "0.4.12", default-features = false, features = ["buffer", "limit", "retry", "timeout", "util"] }

# Serde
serde = { version = "1.0.137", default-features = false, features = ["derive"] }
serde-toml-merge = { version = "0.3.0", default-features = false }
serde_bytes = { version = "0.11.6", default-features = false, features = ["std"], optional = true }
serde_json = { version = "1.0.81", default-features = false, features = ["raw_value"] }
serde_with = { version = "1.13.0", default-features = false, features = ["macros"], optional = true }
serde_yaml = { version = "0.8.24", default-features = false }

# Messagepack
rmp-serde = { version = "1.1.0", default-features = false, optional = true }
rmpv = { version = "1.0.0", default-features = false, features = ["with-serde"], optional = true }

# Prost
prost = { version = "0.10.3", default-features = false, features = ["std"] }
prost-types = { version = "0.10.1", default-features = false, optional = true }

# GCP
goauth = { version = "0.12.0", default-features = false, optional = true }
gouth = { version = "0.2.1", default-features = false, optional = true }
smpl_jwt = { version = "0.7.0", default-features = false, optional = true }

# API
async-graphql = { version = "3.0.38", default-features = false, optional = true, features = ["chrono"] }
async-graphql-warp = { version = "3.0.38", default-features = false, optional = true }
itertools = { version = "0.10.3", default-features = false, optional = true }

# API client
crossterm = { version = "0.23.2", default-features = false, features = ["event-stream"], optional = true }
num-format = { version = "0.4.0", default-features = false, features = ["with-num-bigint"], optional = true }
number_prefix = { version = "0.4.0", default-features = false, features = ["std"], optional = true }
tui = { version = "0.18.0", optional = true, default-features = false, features = ["crossterm"] }

# Datadog Pipelines
datadog-filter = { path = "lib/datadog/filter" }
datadog-search-syntax = { path = "lib/datadog/search-syntax" }
hex = { version = "0.4.3", default-features = false, optional = true }
sha2 = { version = "0.10.2", default-features = false, optional = true }

# VRL Lang
vrl = { path = "lib/vrl/vrl" }
vrl-stdlib = { path = "lib/vrl/stdlib" }

# External libs
arc-swap = { version = "1.5", default-features = false, optional = true }
async-compression = { version = "0.3.12", default-features = false, features = ["tokio", "gzip", "zstd"], optional = true }
avro-rs = { version = "0.13.0", default-features = false, optional = true }
base64 = { version = "0.13.0", default-features = false, optional = true }
bloom = { version = "0.3.2", default-features = false, optional = true }
bollard = { version = "0.12.0", default-features = false, features = ["ssl"] }
bytes = { version = "1.1.0", default-features = false, features = ["serde"] }
bytesize = { version = "1.1.0", default-features = false }
chrono = { version = "0.4.19", default-features = false, features = ["serde"] }
cidr-utils = { version = "0.5.6", default-features = false }
clap = { version = "3.1.18", default-features = false, features = ["derive", "env", "std"] }
colored = { version = "2.0.0", default-features = false }
csv = { version = "1.1", default-features = false, optional = true }
derivative = { version = "2.2.0", default-features = false }
dirs-next = { version = "2.0.0", default-features = false, optional = true }
dyn-clone = { version = "1.0.5", default-features = false }
encoding_rs = { version = "0.8.31", default-features = false, features = ["serde"] }
exitcode = { version = "1.1.2", default-features = false }
flate2 = { version = "1.0.23", default-features = false, features = ["default"] }
futures-util = { version = "0.3.21", default-features = false }
glob = { version = "0.3.0", default-features = false }
governor = { version = "0.4.1", default-features = false, features = ["dashmap", "jitter", "std"], optional = true }
grok = { version = "1.2.0", default-features = false, optional = true }
hash_hasher = { version = "2.0.0", default-features = false, optional  = true }
headers = { version = "0.3.6", default-features = false }
hostname = { version = "0.3.1", default-features = false }
http = { version = "0.2.6", default-features = false }
hyper = { version = "0.14.18", default-features = false, features = ["client", "runtime", "http1", "http2", "server", "stream"] }
hyper-openssl = { version = "0.9.2", default-features = false }
hyper-proxy = { version = "0.9.1", default-features = false, features = ["openssl-tls"] }
indexmap = { version = "~1.8.1", default-features = false, features = ["serde"] }
infer = { version = "0.7.0", default-features = false, optional = true}
indoc = { version = "1.0.6", default-features = false }
inventory = { version = "0.1.10", default-features = false }
k8s-openapi = { version = "0.14.0", default-features = false, features = ["api", "v1_16"], optional = true }
kube = { version = "0.71.0", default-features = false, features = ["client", "rustls-tls", "runtime"], optional = true }
listenfd = { version = "0.5.0", default-features = false, optional = true }
logfmt = { version = "0.0.2", default-features = false, optional = true }
lru = { version = "0.7.5", default-features = false, optional = true }
maxminddb = { version = "0.23.0", default-features = false, optional = true }
md-5 = { version = "0.10", default-features = false, optional = true }
mongodb = { version = "2.2.1", default-features = false, features = ["tokio-runtime"], optional = true }
nats = { version = "0.20.0", default-features = false, optional = true }
nkeys = { version = "0.2.0", default-features = false, optional = true }
nom = { version = "7.1.1", default-features = false, optional = true }
notify = { version = "4.0.17", default-features = false }
num_cpus = { version = "1.13.1", default-features = false }
once_cell = { version = "1.10", default-features = false }
openssl = { version = "0.10.40", default-features = false, features = ["vendored"] }
openssl-probe = { version = "0.1.5", default-features = false }
ordered-float = { version = "3.0.0", default-features = false }
percent-encoding = { version = "2.1.0", default-features = false }
pin-project = { version = "1.0.10", default-features = false }
postgres-openssl = { version = "0.5.0", default-features = false, features = ["runtime"], optional = true }
pulsar = { version = "4.1", default-features = false, features = ["tokio-runtime"], optional = true }
rand = { version = "0.8.5", default-features = false, features = ["small_rng"] }
rand_distr = { version = "0.4.3", default-features = false }
rdkafka = { version = "0.27.0", default-features = false, features = ["tokio", "libz", "ssl", "zstd"], optional = true }
redis = { version = "0.21.5", default-features = false, features = ["connection-manager", "tokio-comp", "tokio-native-tls-comp"], optional = true }
regex = { version = "1.5.5", default-features = false, features = ["std", "perf"] }
roaring = { version = "0.9.0", default-features = false, optional = true }
seahash = { version = "4.1.0", default-features = false, optional = true }
semver = { version = "1.0.9", default-features = false, features = ["serde", "std"], optional = true }
smallvec = { version = "1", default-features = false, features = ["union"] }
snafu = { version = "0.7.1", default-features = false, features = ["futures"] }
snap = { version = "1.0.5", default-features = false, optional = true }
socket2 = { version = "0.4.4", default-features = false }
stream-cancel = { version = "0.8.1", default-features = false }
strip-ansi-escapes = { version = "0.1.1", default-features = false }
strum = { version = "0.24", default-features = false }
strum_macros = { version = "0.24", default-features = false }
syslog = { version = "6.0.1", default-features = false, optional = true }
thingbuf = { git = "https://github.com/tobz/thingbuf.git", default-features = false, features = ["std", "static"], optional = true }
tikv-jemallocator = { version = "0.4.3", default-features = false, optional = true }
tokio-postgres = { version = "0.7.6", default-features = false, features = ["runtime", "with-chrono-0_4"], optional = true }
tokio-tungstenite = {version = "0.17.1", default-features = false, features = ["connect"], optional = true}
toml = { version = "0.5.9", default-features = false }
<<<<<<< HEAD
tonic = { version = "0.7.1", optional = true, default-features = false, features = ["transport", "codegen", "prost", "tls", "tls-roots", "compression"] }
tracking-allocator = { version = "0.2", default-features = false, features = ["tracing-compat"], optional = true }
=======
tonic = { version = "0.7.2", optional = true, default-features = false, features = ["transport", "codegen", "prost", "tls", "tls-roots", "compression"] }
>>>>>>> f3fe30e9
trust-dns-proto = { version = "0.21.0", default-features = false, features = ["dnssec"], optional = true }
typetag = { version = "0.1.8", default-features = false }
url = { version = "2.2.2", default-features = false, features = ["serde"] }
uuid = { version = "1", default-features = false, features = ["serde", "v4"] }
warp = { version = "0.3.1", default-features = false }

# depending on fork for bumped nix dependency
# https://github.com/heim-rs/heim/pull/360
heim = { git = "https://github.com/vectordotdev/heim.git", branch="update-nix", default-features = false, features = ["cpu", "disk", "host", "memory", "net"], optional = true }

# make sure to update the external docs when the Lua version changes
mlua = { version = "0.7.4", default-features = false, features = ["lua54", "send", "vendored"], optional = true }

[target.'cfg(windows)'.dependencies]
schannel = "0.1.19"
windows-service = "0.4.0"

[target.'cfg(target_os = "macos")'.dependencies]
security-framework = "2.6.1"

[target.'cfg(unix)'.dependencies]
atty = { version = "0.2.14", default-features = false }
nix = { version = "0.24.1", default-features = false, features = ["socket", "signal"] }

[build-dependencies]
prost-build = { version = "0.10.3", default-features = false, optional = true }
tonic-build = { version = "0.7", default-features = false, features = ["transport", "prost", "compression"], optional = true }

[dev-dependencies]
approx = "0.5.1"
assert_cmd = { version = "2.0.4", default-features = false }
azure_core = { git = "https://github.com/Azure/azure-sdk-for-rust.git", rev = "a0ef5e57f9b1d7d3c768d27dd761569db6e1c934", default-features = false, features = ["enable_reqwest", "azurite_workaround"] }
azure_storage = { git = "https://github.com/Azure/azure-sdk-for-rust.git", rev = "a0ef5e57f9b1d7d3c768d27dd761569db6e1c934", default-features = false, features = ["azurite_workaround"] }
azure_storage_blobs = { git = "https://github.com/Azure/azure-sdk-for-rust.git", rev = "a0ef5e57f9b1d7d3c768d27dd761569db6e1c934", default-features = false, features = ["azurite_workaround"] }
base64 = "0.13.0"
criterion = { version = "0.3.5", features = ["html_reports", "async_tokio"] }
libc = "0.2.125"
pretty_assertions = "1.2.1"
proptest = "1.0"
quickcheck = "1.0.3"
reqwest = { version = "0.11", features = ["json"] }
tempfile = "3.3.0"
tokio = { version = "1.18.2", features = ["test-util"] }
tokio-test = "0.4.2"
tower-test = "0.4.0"
value = { path = "lib/value", features = ["test"] }
vector_core = { path = "lib/vector-core", default-features = false, features = ["vrl", "test"] }
wiremock = "0.5.13"

[patch.crates-io]
# A patch for lib/vector-core/buffers, addresses Issue 7514
leveldb-sys = { git = "https://github.com/vectordotdev/leveldb-sys.git", branch = "leveldb_mmap_limit" }
# Removes dependency on `time` v0.1
# https://github.com/chronotope/chrono/pull/578
chrono = { git = "https://github.com/vectordotdev/chrono.git", branch = "no-default-time" }

[features]
# Default features for *-unknown-linux-gnu and *-apple-darwin
default = ["api", "api-client", "enrichment-tables", "sinks", "sources", "sources-dnstap", "transforms", "unix", "rdkafka/gssapi-vendored", "vrl-cli", "enterprise"]
# Default features for *-unknown-linux-* which make use of `cmake` for dependencies
default-cmake = ["api", "api-client", "enrichment-tables", "rdkafka/cmake_build", "sinks", "sources", "sources-dnstap", "transforms", "unix", "rdkafka/gssapi-vendored", "vrl-cli", "enterprise"]
# Default features for *-pc-windows-msvc
# TODO: Enable SASL https://github.com/vectordotdev/vector/pull/3081#issuecomment-659298042
default-msvc = ["api", "api-client", "enrichment-tables", "rdkafka/cmake_build", "sinks", "sources", "transforms", "vrl-cli", "enterprise"]
default-musl = ["api", "api-client", "enrichment-tables", "rdkafka/cmake_build", "sinks", "sources", "sources-dnstap", "transforms", "unix", "rdkafka/gssapi-vendored", "vrl-cli", "enterprise"]
default-no-api-client = ["api", "enrichment-tables", "sinks", "sources", "sources-dnstap", "transforms", "unix", "rdkafka/gssapi-vendored", "vrl-cli", "enterprise"]
default-no-vrl-cli = ["api", "sinks", "sources", "sources-dnstap", "transforms", "unix", "rdkafka/gssapi-vendored", "enterprise"]
tokio-console = ["console-subscriber", "tokio/tracing"]

all-logs = ["sinks-logs", "sources-logs", "sources-dnstap", "transforms-logs"]
all-metrics = ["sinks-metrics", "sources-metrics", "transforms-metrics", "enterprise"]

# Target specific release features.
# The `make` tasks will select this according to the appropriate triple.
# Use this section to turn off or on specific features for specific triples.
target-aarch64-unknown-linux-gnu = ["api", "api-client", "enrichment-tables", "rdkafka/cmake_build", "sinks", "sources", "sources-dnstap", "transforms", "unix", "vrl-cli", "enterprise"]
target-aarch64-unknown-linux-musl = ["api", "api-client", "enrichment-tables", "rdkafka/cmake_build", "sinks", "sources", "sources-dnstap", "transforms", "unix", "vrl-cli", "enterprise"]
target-armv7-unknown-linux-gnueabihf = ["api", "api-client", "enrichment-tables", "rdkafka/cmake_build", "sinks", "sources", "sources-dnstap", "transforms", "unix", "vrl-cli", "enterprise"]
target-armv7-unknown-linux-musleabihf = ["api", "api-client", "rdkafka/cmake_build", "enrichment-tables", "sinks", "sources", "sources-dnstap", "transforms", "vrl-cli", "enterprise"]
target-x86_64-unknown-linux-gnu = ["api", "api-client", "rdkafka/cmake_build", "enrichment-tables", "sinks", "sources", "sources-dnstap", "transforms", "unix", "rdkafka/gssapi-vendored", "vrl-cli", "enterprise"]
target-x86_64-unknown-linux-musl = ["api", "api-client", "rdkafka/cmake_build", "enrichment-tables", "sinks", "sources", "sources-dnstap", "transforms", "unix", "vrl-cli", "enterprise"]
# Does not currently build
target-powerpc64le-unknown-linux-gnu = ["api", "api-client", "enrichment-tables", "rdkafka/cmake_build", "sinks", "sources", "sources-dnstap", "transforms", "unix", "vrl-cli", "enterprise"]
# Currently doesn't build due to lack of support for 64-bit atomics
target-powerpc-unknown-linux-gnu = ["api", "api-client", "enrichment-tables", "rdkafka/cmake_build", "sinks", "sources", "sources-dnstap", "transforms", "unix", "vrl-cli", "enterprise"]

# Enables features that work only on systems providing `cfg(unix)`
unix = ["tikv-jemallocator", "allocation-tracking"]
allocation-tracking = ["thingbuf", "tracking-allocator"]

# Enables kubernetes dependencies and shared code. Kubernetes-related sources,
# transforms and sinks should depend on this feature.
kubernetes = ["k8s-openapi", "kube"]

docker = ["dirs-next"]

# API
api = [
  "async-graphql",
  "async-graphql-warp",
  "base64",
  "itertools",
  "vector_core/api",
]

# API client
api-client = [
  "crossterm",
  "num-format",
  "number_prefix",
  "tui",
  "vector_core/api",
  "vector-api-client",
]

aws-core = [
  "aws-config",
  "aws-types",
  "aws-smithy-async",
  "aws-smithy-client",
  "aws-smithy-http",
  "aws-smithy-types"
]

# Anything that requires Protocol Buffers.
protobuf-build = ["tonic-build", "prost-build"]

gcp = ["goauth", "smpl_jwt"]

# Enrichment Tables
enrichment-tables = ["enrichment-tables-file"]
enrichment-tables-file = [ "csv", "seahash", "hash_hasher" ]

# Sources
sources = ["sources-logs", "sources-metrics"]
sources-logs = [
  "sources-aws_kinesis_firehose",
  "sources-aws_s3",
  "sources-aws_sqs",
  "sources-datadog_agent",
  "sources-demo_logs",
  "sources-docker_logs",
  "sources-exec",
  "sources-file",
  "sources-fluent",
  "sources-gcp_pubsub",
  "sources-heroku_logs",
  "sources-http",
  "sources-internal_logs",
  "sources-journald",
  "sources-kafka",
  "sources-kubernetes_logs",
  "sources-logstash",
  "sources-nats",
  "sources-redis",
  "sources-socket",
  "sources-splunk_hec",
  "sources-stdin",
  "sources-syslog",
  "sources-vector",
]
sources-metrics = [
  "sources-apache_metrics",
  "sources-aws_ecs_metrics",
  "sources-eventstoredb_metrics",
  "sources-host_metrics",
  "sources-internal_metrics",
  "sources-mongodb_metrics",
  "sources-nginx_metrics",
  "sources-postgresql_metrics",
  "sources-prometheus",
  "sources-statsd",
  "sources-vector",
]

sources-apache_metrics = []
sources-aws_ecs_metrics = []
sources-aws_kinesis_firehose = ["base64", "infer", "sources-utils-tls"]
sources-aws_s3 = ["aws-core", "aws-sdk-sqs", "aws-sdk-s3", "semver", "async-compression", "sources-aws_sqs", "tokio-util/io"]
sources-aws_sqs = ["aws-core", "aws-sdk-sqs"]
sources-datadog_agent = ["sources-utils-tls", "sources-utils-http-error", "protobuf-build"]
sources-demo_logs = ["fakedata"]
sources-dnstap = ["base64", "trust-dns-proto", "dnsmsg-parser", "protobuf-build"]
sources-docker_logs = ["docker"]
sources-eventstoredb_metrics = []
sources-exec = []
sources-file = ["file-source"]
sources-fluent = ["base64", "listenfd", "tokio-util/net", "rmpv", "rmp-serde", "sources-utils-tcp-keepalive", "sources-utils-tcp-socket", "sources-utils-tls", "serde_bytes"]
sources-gcp_pubsub = ["gcp", "prost-types", "protobuf-build", "tonic"]
sources-heroku_logs = ["sources-utils-http", "sources-utils-http-query"]
sources-host_metrics = ["heim"]
sources-http = ["sources-utils-http", "sources-utils-http-query"]
sources-internal_logs = []
sources-internal_metrics = []
sources-journald = []
sources-kafka = ["rdkafka"]
sources-kubernetes_logs = ["file-source", "kubernetes", "transforms-merge", "transforms-regex_parser"]
sources-logstash = ["listenfd", "tokio-util/net", "sources-utils-tcp-keepalive", "sources-utils-tcp-socket", "sources-utils-tls"]
sources-mongodb_metrics = ["mongodb"]
sources-nats = ["nats", "nkeys"]
sources-nginx_metrics = ["nom"]
sources-postgresql_metrics = ["postgres-openssl", "tokio-postgres"]
sources-prometheus = ["prometheus-parser", "sinks-prometheus", "sources-utils-http"]
sources-redis= ["redis"]
sources-socket = ["listenfd", "tokio-util/net", "sources-utils-udp", "sources-utils-tcp-keepalive", "sources-utils-tcp-socket", "sources-utils-tls", "sources-utils-unix"]
sources-splunk_hec = ["sources-utils-tls", "roaring"]
sources-statsd = ["listenfd", "sources-utils-tcp-keepalive", "sources-utils-tcp-socket", "sources-utils-tls", "sources-utils-udp", "sources-utils-unix", "tokio-util/net"]
sources-stdin = ["tokio-util/io"]
sources-syslog = ["listenfd", "tokio-util/net", "sources-utils-udp", "sources-utils-tcp-keepalive", "sources-utils-tcp-socket", "sources-utils-tls", "sources-utils-unix", "codecs/syslog"]
sources-utils-http = ["snap", "sources-utils-tls", "sources-utils-http-auth", "sources-utils-http-encoding", "sources-utils-http-error", "sources-utils-http-prelude"]
sources-utils-http-auth = ["sources-utils-http-error"]
sources-utils-http-encoding = ["snap", "sources-utils-http-error"]
sources-utils-http-error = []
sources-utils-http-prelude = ["sources-utils-tls", "sources-utils-http-auth", "sources-utils-http-encoding", "sources-utils-http-error"]
sources-utils-http-query = []
sources-utils-tcp-keepalive = []
sources-utils-tcp-socket = []
sources-utils-tls = []
sources-utils-udp = []
sources-utils-unix = []
sources-vector = ["listenfd", "sources-utils-tcp-keepalive", "sources-utils-tcp-socket", "sources-utils-tls", "tonic", "protobuf-build"]

# Transforms
transforms = ["transforms-logs", "transforms-metrics"]
transforms-logs = [
  "transforms-add_fields",
  "transforms-ansi_stripper",
  "transforms-aws_cloudwatch_logs_subscription_parser",
  "transforms-aws_ec2_metadata",
  "transforms-coercer",
  "transforms-concat",
  "transforms-dedupe",
  "transforms-field_filter",
  "transforms-filter",
  "transforms-geoip",
  "transforms-grok_parser",
  "transforms-json_parser",
  "transforms-key_value_parser",
  "transforms-log_to_metric",
  "transforms-logfmt_parser",
  "transforms-lua",
  "transforms-merge",
  "transforms-metric_to_log",
  "transforms-pipelines",
  "transforms-reduce",
  "transforms-regex_parser",
  "transforms-remap",
  "transforms-remove_fields",
  "transforms-rename_fields",
  "transforms-route",
  "transforms-sample",
  "transforms-split",
  "transforms-throttle",
  "transforms-tokenizer",
]
transforms-metrics = [
  "transforms-add_tags",
  "transforms-aggregate",
  "transforms-filter",
  "transforms-log_to_metric",
  "transforms-lua",
  "transforms-metric_to_log",
  "transforms-pipelines",
  "transforms-remap",
  "transforms-remove_tags",
  "transforms-tag_cardinality_limit",
  "transforms-throttle",
]

transforms-add_fields = []
transforms-add_tags = []
transforms-aggregate = []
transforms-ansi_stripper = []
transforms-aws_cloudwatch_logs_subscription_parser= []
transforms-aws_ec2_metadata = ["arc-swap"]
transforms-coercer = []
transforms-concat = []
transforms-dedupe = ["lru"]
transforms-field_filter = []
transforms-filter = []
transforms-geoip = ["maxminddb"]
transforms-grok_parser = ["grok"]
transforms-json_parser = []
transforms-key_value_parser = []
transforms-log_to_metric = []
transforms-logfmt_parser = ["logfmt"]
transforms-lua = ["mlua", "vector_core/lua"]
transforms-merge = []
transforms-metric_to_log = []
transforms-pipelines = ["transforms-filter", "transforms-route"]
transforms-reduce = []
transforms-regex_parser = []
transforms-remap = []
transforms-remove_fields = []
transforms-remove_tags = []
transforms-rename_fields = []
transforms-route = []
transforms-sample = ["seahash"]
transforms-split = []
transforms-tag_cardinality_limit = ["bloom"]
transforms-throttle = ["governor"]
transforms-tokenizer = []

# Sinks
sinks = ["sinks-logs", "sinks-metrics"]
sinks-logs = [
  "sinks-aws_cloudwatch_logs",
  "sinks-aws_kinesis_firehose",
  "sinks-aws_kinesis_streams",
  "sinks-aws_s3",
  "sinks-aws_sqs",
  "sinks-azure_blob",
  "sinks-azure_monitor_logs",
  "sinks-blackhole",
  "sinks-clickhouse",
  "sinks-console",
  "sinks-datadog_archives",
  "sinks-datadog_events",
  "sinks-datadog_logs",
  "sinks-datadog_traces",
  "sinks-elasticsearch",
  "sinks-file",
  "sinks-gcp",
  "sinks-honeycomb",
  "sinks-http",
  "sinks-humio",
  "sinks-influxdb",
  "sinks-kafka",
  "sinks-logdna",
  "sinks-loki",
  "sinks-nats",
  "sinks-new_relic_logs",
  "sinks-new_relic",
  "sinks-papertrail",
  "sinks-pulsar",
  "sinks-redis",
  "sinks-sematext",
  "sinks-socket",
  "sinks-splunk_hec",
  "sinks-vector",
  "sinks-websocket",
]
sinks-metrics = [
  "sinks-aws_cloudwatch_metrics",
  "sinks-blackhole",
  "sinks-console",
  "sinks-datadog_metrics",
  "sinks-humio",
  "sinks-influxdb",
  "sinks-kafka",
  "sinks-prometheus",
  "sinks-sematext",
  "sinks-statsd",
  "sinks-vector",
  "sinks-splunk_hec"
]

sinks-aws_cloudwatch_logs = ["aws-core", "aws-sdk-cloudwatchlogs"]
sinks-aws_cloudwatch_metrics = ["aws-core", "aws-sdk-cloudwatch"]
sinks-aws_kinesis_firehose = ["aws-core", "aws-sdk-firehose"]
sinks-aws_kinesis_streams = ["aws-core", "aws-sdk-kinesis"]
sinks-aws_s3 = ["base64", "md-5", "aws-core", "aws-sdk-s3"]
sinks-aws_sqs = ["aws-core", "aws-sdk-sqs"]
sinks-azure_blob = ["azure_core", "azure_storage", "azure_storage_blobs"]
sinks-azure_monitor_logs = []
sinks-blackhole = []
sinks-clickhouse = []
sinks-console = []
sinks-datadog_archives = ["sinks-aws_s3", "sinks-azure_blob", "sinks-gcp"]
sinks-datadog_events = []
sinks-datadog_logs = []
sinks-datadog_metrics = ["protobuf-build", "sinks-azure_blob"]
sinks-datadog_traces = ["protobuf-build"]
sinks-elasticsearch = ["aws-core", "aws-sigv4", "transforms-metric_to_log"]
sinks-file = ["async-compression"]
sinks-gcp = ["base64", "gcp", "gouth"]
sinks-honeycomb = []
sinks-http = []
sinks-humio = ["sinks-splunk_hec", "transforms-metric_to_log"]
sinks-influxdb = []
sinks-kafka = ["rdkafka"]
sinks-logdna = []
sinks-loki = []
sinks-nats = ["nats", "nkeys"]
sinks-new_relic_logs = ["sinks-http"]
sinks-new_relic = []
sinks-papertrail = ["syslog"]
sinks-prometheus = ["prometheus-parser", "snap", "sources-utils-tls", "serde_with"]
sinks-pulsar = ["avro-rs", "pulsar"]
sinks-redis = ["redis"]
sinks-sematext = ["sinks-elasticsearch", "sinks-influxdb"]
sinks-socket = ["sinks-utils-udp"]
sinks-splunk_hec = []
sinks-statsd = ["sinks-utils-udp", "tokio-util/net"]
sinks-utils-udp = []
sinks-vector = ["sinks-utils-udp", "tonic", "protobuf-build"]
sinks-websocket = ["tokio-tungstenite"]

# Datadog integration
enterprise = [
  "hex",
  "sha2",
  "sinks-datadog_logs",
  "sinks-datadog_metrics",
  "sources-host_metrics",
  "sources-internal_logs",
  "sources-internal_metrics",
  "transforms-remap",
]

# Identifies that the build is a nightly build
nightly = []

# Testing-related features
all-integration-tests = [
  "aws-integration-tests",
  "azure-integration-tests",
  "clickhouse-integration-tests",
  "datadog-agent-integration-tests",
  "datadog-logs-integration-tests",
  "datadog-metrics-integration-tests",
  "datadog-traces-integration-tests",
  "docker-logs-integration-tests",
  "es-integration-tests",
  "eventstoredb_metrics-integration-tests",
  "fluent-integration-tests",
  "gcp-cloud-storage-integration-tests",
  "gcp-integration-tests",
  "gcp-pubsub-integration-tests",
  "humio-integration-tests",
  "influxdb-integration-tests",
  "kafka-integration-tests",
  "logstash-integration-tests",
  "loki-integration-tests",
  "mongodb_metrics-integration-tests",
  "nats-integration-tests",
  "nginx-integration-tests",
  "postgresql_metrics-integration-tests",
  "prometheus-integration-tests",
  "pulsar-integration-tests",
  "redis-integration-tests",
  "splunk-integration-tests",
  "dnstap-integration-tests",
]

aws-integration-tests = [
  "aws-cloudwatch-logs-integration-tests",
  "aws-cloudwatch-metrics-integration-tests",
  "aws-ec2-metadata-integration-tests",
  "aws-ecs-metrics-integration-tests",
  "aws-kinesis-firehose-integration-tests",
  "aws-kinesis-streams-integration-tests",
  "aws-s3-integration-tests",
  "aws-sqs-integration-tests",
]

azure-integration-tests = [
  "azure-blob-integration-tests"
]

aws-cloudwatch-logs-integration-tests = ["sinks-aws_cloudwatch_logs"]
aws-cloudwatch-metrics-integration-tests = ["sinks-aws_cloudwatch_metrics"]
aws-ec2-metadata-integration-tests = ["transforms-aws_ec2_metadata"]
aws-ecs-metrics-integration-tests = ["sources-aws_ecs_metrics"]
aws-kinesis-firehose-integration-tests = ["sinks-aws_kinesis_firehose", "aws-sdk-elasticsearch", "sinks-elasticsearch"]
aws-kinesis-streams-integration-tests = ["sinks-aws_kinesis_streams"]
aws-s3-integration-tests = ["sinks-aws_s3", "sources-aws_s3"]
aws-sqs-integration-tests = ["sinks-aws_sqs", "sources-aws_sqs"]
azure-blob-integration-tests = ["sinks-azure_blob"]
clickhouse-integration-tests = ["sinks-clickhouse"]
datadog-agent-integration-tests = ["sources-datadog_agent"]
datadog-logs-integration-tests = ["sinks-datadog_logs"]
datadog-metrics-integration-tests = ["sinks-datadog_metrics"]
datadog-traces-integration-tests = ["sinks-datadog_traces"]
docker-logs-integration-tests = ["sources-docker_logs", "unix"]
es-integration-tests = ["sinks-elasticsearch"]
eventstoredb_metrics-integration-tests = ["sources-eventstoredb_metrics"]
fluent-integration-tests = ["docker", "sources-fluent"]
gcp-cloud-storage-integration-tests = ["sinks-gcp"]
gcp-integration-tests = ["sinks-gcp"]
gcp-pubsub-integration-tests = ["sinks-gcp", "sources-gcp_pubsub"]
humio-integration-tests = ["sinks-humio"]
influxdb-integration-tests = ["sinks-influxdb"]
kafka-integration-tests = ["sinks-kafka", "sources-kafka"]
logstash-integration-tests = ["docker", "sources-logstash"]
loki-integration-tests = ["sinks-loki"]
mongodb_metrics-integration-tests = ["sources-mongodb_metrics"]
nats-integration-tests = ["sinks-nats", "sources-nats"]
nginx-integration-tests = ["sources-nginx_metrics"]
postgresql_metrics-integration-tests = ["sources-postgresql_metrics"]
prometheus-integration-tests = ["sinks-prometheus", "sources-prometheus"]
pulsar-integration-tests = ["sinks-pulsar"]
redis-integration-tests = ["sinks-redis", "sources-redis"]
splunk-integration-tests = ["sinks-splunk_hec"]
dnstap-integration-tests = ["sources-dnstap"]
disable-resolv-conf = []
shutdown-tests = ["api", "sinks-blackhole", "sinks-console", "sinks-prometheus", "sources", "transforms-log_to_metric", "transforms-lua", "transforms-remap", "unix"]
cli-tests = ["sinks-blackhole", "sinks-socket", "sources-demo_logs", "sources-file"]
vector-api-tests = [
  "sources-demo_logs",
  "transforms-log_to_metric",
  "transforms-remap",
  "sinks-blackhole"
]
vector-unit-test-tests = [
  "sources-demo_logs",
  "transforms-add_fields",
  "transforms-remap",
  "transforms-route",
  "transforms-filter",
  "transforms-reduce",
  "transforms-add_tags",
  "transforms-log_to_metric",
  "transforms-remove_fields",
  "sinks-console"
]
enterprise-tests = [
  "sources-demo_logs",
  "sinks-blackhole",
]

# grouping together features for benchmarks
# excluing API client due to running out of memory during linking in Github Actions
benches = [
  "sinks-file",
  "sinks-http",
  "sinks-socket",
  "sources-file",
  "sources-socket",
  "sources-syslog",
  "transforms-add_fields",
  "transforms-coercer",
  "transforms-field_filter",
  "transforms-json_parser",
  "transforms-lua",
  "transforms-rename_fields",
  "transforms-regex_parser",
  "transforms-sample",
  "transforms-split",
]
dnstap-benches = ["sources-dnstap"]
language-benches = ["sinks-socket", "sources-socket", "transforms-add_fields", "transforms-json_parser", "transforms-lua", "transforms-regex_parser", "transforms-remap"]
# Separate benching process for metrics due to the nature of the bootstrap procedures.
statistic-benches = []
metrics-benches = ["sinks-socket", "sources-socket"]
remap-benches = ["transforms-add_fields", "transforms-coercer", "transforms-json_parser", "transforms-remap"]
transform-benches = ["transforms-filter", "transforms-dedupe", "transforms-reduce", "transforms-route"]
codecs-benches = []
loki-benches = ["sinks-loki"]
enrichment-tables-benches = ["enrichment-tables-file"]

[[bench]]
name = "default"
harness = false
required-features = ["benches"]

[[bench]]
name = "dnstap"
path = "benches/dnstap/mod.rs"
harness = false
required-features = ["dnstap-benches"]

[[bench]]
name = "remap"
harness = false
required-features = ["remap-benches"]

[[bench]]
name = "enrichment_tables_file"
harness = false
required-features = ["enrichment-tables-benches"]

[[bench]]
name = "languages"
harness = false
required-features = ["language-benches"]

[[bench]]
name = "loki"
harness = false
required-features = ["loki-benches"]

[[bench]]
name = "distribution_statistic"
harness = false
required-features = ["statistic-benches"]

[[bench]]
name = "transform"
path = "benches/transform/main.rs"
harness = false
test = false
required-features = ["transform-benches"]

[[bench]]
name = "codecs"
path = "benches/codecs/main.rs"
harness = false
required-features = ["codecs-benches"]<|MERGE_RESOLUTION|>--- conflicted
+++ resolved
@@ -286,12 +286,8 @@
 tokio-postgres = { version = "0.7.6", default-features = false, features = ["runtime", "with-chrono-0_4"], optional = true }
 tokio-tungstenite = {version = "0.17.1", default-features = false, features = ["connect"], optional = true}
 toml = { version = "0.5.9", default-features = false }
-<<<<<<< HEAD
-tonic = { version = "0.7.1", optional = true, default-features = false, features = ["transport", "codegen", "prost", "tls", "tls-roots", "compression"] }
+tonic = { version = "0.7.2", optional = true, default-features = false, features = ["transport", "codegen", "prost", "tls", "tls-roots", "compression"] }
 tracking-allocator = { version = "0.2", default-features = false, features = ["tracing-compat"], optional = true }
-=======
-tonic = { version = "0.7.2", optional = true, default-features = false, features = ["transport", "codegen", "prost", "tls", "tls-roots", "compression"] }
->>>>>>> f3fe30e9
 trust-dns-proto = { version = "0.21.0", default-features = false, features = ["dnssec"], optional = true }
 typetag = { version = "0.1.8", default-features = false }
 url = { version = "2.2.2", default-features = false, features = ["serde"] }
