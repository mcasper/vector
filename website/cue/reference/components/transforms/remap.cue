--- conflicted
+++ resolved
@@ -52,23 +52,9 @@
 			common:      true
 			required:    false
 			type: string: {
-<<<<<<< HEAD
 				examples: [_example_vrl_program]
 				syntax:  "remap_program"
 				default: null
-=======
-				default: null
-				examples: [
-					"""
-						. = parse_json!(.message)
-						.new_field = "new value"
-						.status = to_int!(.status)
-						.duration = parse_duration!(.duration, "s")
-						.new_name = del(.old_name)
-						""",
-				]
-				syntax: "remap_program"
->>>>>>> 69d76e84
 			}
 		}
 		file: {
