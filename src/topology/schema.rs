--- conflicted
+++ resolved
@@ -41,17 +41,12 @@
         return definition.clone();
     }
 
-<<<<<<< HEAD
+    // TODO: special case when inputs is empty?
     let mut definition = Definition::empty_kind(Kind::never(), []);
-=======
-    // This should be "never", but that isn't supported yet (coming soon!)
-    let mut definition: Option<Definition> = None;
->>>>>>> d2a87847
 
     for input in inputs {
         let key = &input.component;
 
-<<<<<<< HEAD
         // Merge the schema if it's a source
         if let Ok(maybe_output) = config.source_output_for_port(key, &input.port) {
             let source_definition = maybe_output
@@ -71,42 +66,6 @@
                 ));
             }
         }
-=======
-        // If the input is a source, it'll always have schema definition attached, even if it is an
-        // "empty" schema.
-        //
-        // We merge this schema into the top-level schema.
-        if let Some(outputs) = config.source_outputs(key) {
-            // After getting the source matching to the given input, we need to further narrow the
-            // actual output of the source feeding into this input, and then get the definition
-            // belonging to that output.
-            let maybe_source_definition = outputs.iter().find_map(|output| {
-                if output.port == input.port {
-                    // For sources, a `None` schema definition is equal to an "empty" definition.
-                    Some(
-                        output
-                            .log_schema_definition
-                            .clone()
-                            .unwrap_or_else(Definition::empty),
-                    )
-                } else {
-                    None
-                }
-            });
-
-            let source_definition = match maybe_source_definition {
-                Some(source_definition) => source_definition,
-                // If we find no match, it means the topology is misconfigured. This is a fatal
-                // error, but other parts of the topology builder deal with this state.
-                None => unreachable!("source output misconfigured"),
-            };
-
-            definition = Some(if let Some(prev_definition) = definition {
-                prev_definition.merge(source_definition)
-            } else {
-                source_definition
-            });
->>>>>>> d2a87847
 
         // Merge the schema if it's a transform
         if let Some(inputs) = config.transform_inputs(key) {
@@ -129,7 +88,6 @@
                 None => merged_definition,
             };
 
-<<<<<<< HEAD
             if config.schema_enabled() {
                 definition = definition.merge(transform_definition);
             } else {
@@ -144,19 +102,6 @@
         (config.schema_enabled(), inputs.to_vec()),
         definition.clone(),
     );
-=======
-            definition = Some(if let Some(prev_definition) = definition {
-                prev_definition.merge(transform_definition)
-            } else {
-                transform_definition
-            });
-        }
-    }
-
-    let definition = definition.unwrap_or_else(Definition::empty);
-
-    cache.insert(inputs.to_vec(), definition.clone());
->>>>>>> d2a87847
 
     definition
 }
@@ -396,7 +341,6 @@
 
     use super::*;
 
-<<<<<<< HEAD
     // this is just testing transforms with no inputs... which isn't valid?
     // #[test]
     // fn test_merged_definition() {
@@ -517,127 +461,6 @@
     //         assert_eq!(got, case.want, "{}", title);
     //     }
     // }
-=======
-    #[test]
-    fn test_merged_definition() {
-        struct TestCase {
-            inputs: Vec<(&'static str, Option<String>)>,
-            sources: IndexMap<&'static str, Vec<Output>>,
-            transforms: IndexMap<&'static str, Vec<Output>>,
-            want: Definition,
-        }
-
-        impl ComponentContainer for TestCase {
-            fn source_outputs(&self, key: &ComponentKey) -> Option<Vec<Output>> {
-                self.sources.get(key.id()).cloned()
-            }
-
-            fn transform_inputs(&self, _key: &ComponentKey) -> Option<&[OutputId]> {
-                Some(&[])
-            }
-
-            fn transform_outputs(
-                &self,
-                key: &ComponentKey,
-                _merged_definition: &Definition,
-            ) -> Option<Vec<Output>> {
-                self.transforms.get(key.id()).cloned()
-            }
-        }
-
-        for (title, case) in HashMap::from([
-            (
-                "no inputs",
-                TestCase {
-                    inputs: vec![],
-                    sources: IndexMap::default(),
-                    transforms: IndexMap::default(),
-                    want: Definition::empty(),
-                },
-            ),
-            (
-                "single input, source with empty schema",
-                TestCase {
-                    inputs: vec![("foo", None)],
-                    sources: IndexMap::from([("foo", vec![Output::default(DataType::all())])]),
-                    transforms: IndexMap::default(),
-                    want: Definition::empty(),
-                },
-            ),
-            (
-                "single input, source with schema",
-                TestCase {
-                    inputs: vec![("source-foo", None)],
-                    sources: IndexMap::from([(
-                        "source-foo",
-                        vec![Output::default(DataType::all()).with_schema_definition(
-                            Definition::empty().with_field(
-                                "foo",
-                                Kind::integer().or_bytes(),
-                                Some("foo bar"),
-                            ),
-                        )],
-                    )]),
-                    transforms: IndexMap::default(),
-                    want: Definition::empty().with_field(
-                        "foo",
-                        Kind::integer().or_bytes(),
-                        Some("foo bar"),
-                    ),
-                },
-            ),
-            (
-                "multiple inputs, sources with schema",
-                TestCase {
-                    inputs: vec![("source-foo", None), ("source-bar", None)],
-                    sources: IndexMap::from([
-                        (
-                            "source-foo",
-                            vec![Output::default(DataType::all()).with_schema_definition(
-                                Definition::empty().with_field(
-                                    "foo",
-                                    Kind::integer().or_bytes(),
-                                    Some("foo bar"),
-                                ),
-                            )],
-                        ),
-                        (
-                            "source-bar",
-                            vec![Output::default(DataType::all()).with_schema_definition(
-                                Definition::empty().with_field(
-                                    "foo",
-                                    Kind::timestamp(),
-                                    Some("baz qux"),
-                                ),
-                            )],
-                        ),
-                    ]),
-                    transforms: IndexMap::default(),
-                    want: Definition::empty()
-                        .with_field(
-                            "foo",
-                            Kind::integer().or_bytes().or_timestamp(),
-                            Some("foo bar"),
-                        )
-                        .with_known_meaning("foo", "baz qux"),
-                },
-            ),
-        ]) {
-            let inputs = case
-                .inputs
-                .iter()
-                .cloned()
-                .map(|(key, port)| OutputId {
-                    component: key.into(),
-                    port,
-                })
-                .collect::<Vec<_>>();
-
-            let got = merged_definition(&inputs, &case, &mut HashMap::default());
-            assert_eq!(got, case.want, "{}", title);
-        }
-    }
->>>>>>> d2a87847
 
     #[test]
     fn test_expanded_definition() {
