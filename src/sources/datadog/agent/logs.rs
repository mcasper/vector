use std::sync::Arc;

use bytes::{BufMut, Bytes, BytesMut};
use chrono::Utc;
use codecs::StreamDecodingError;
use http::StatusCode;
<<<<<<< HEAD
use lookup::path;
use serde::{Deserialize, Serialize};
use tokio_util::codec::Decoder;
use vector_core::ByteSizeOf;
use warp::{filters::BoxedFilter, path::FullPath, reply::Response, Filter};
=======
use tokio_util::codec::Decoder;
use vector_core::ByteSizeOf;
use warp::{filters::BoxedFilter, path as warp_path, path::FullPath, reply::Response, Filter};
>>>>>>> 80a2e09b

use crate::{
    event::Event,
    internal_events::EventsReceived,
    sources::{
        datadog::agent::{self, handle_request, ApiKeyQueryParams, DatadogAgentSource, LogMsg},
        util::ErrorMessage,
    },
    SourceSender,
};
use lookup::path;

pub(crate) fn build_warp_filter(
    acknowledgements: bool,
    multiple_outputs: bool,
    out: SourceSender,
    source: DatadogAgentSource,
) -> BoxedFilter<(Response,)> {
    warp::post()
<<<<<<< HEAD
        .and(warp::path!("v1" / "input" / ..).or(warp::path!("api" / "v2" / "logs" / ..)))
=======
        .and(warp_path!("v1" / "input" / ..).or(warp_path!("api" / "v2" / "logs" / ..)))
>>>>>>> 80a2e09b
        .and(warp::path::full())
        .and(warp::header::optional::<String>("content-encoding"))
        .and(warp::header::optional::<String>("dd-api-key"))
        .and(warp::query::<ApiKeyQueryParams>())
        .and(warp::body::bytes())
        .and_then(
            move |_,
                  path: FullPath,
                  encoding_header: Option<String>,
                  api_token: Option<String>,
                  query_params: ApiKeyQueryParams,
                  body: Bytes| {
                let events = source
                    .decode(&encoding_header, body, path.as_str())
                    .and_then(|body| {
                        decode_log_body(
                            body,
                            source.api_key_extractor.extract(
                                path.as_str(),
                                api_token,
                                query_params.dd_api_key,
                            ),
                            &source,
                        )
                    });

                if multiple_outputs {
                    handle_request(events, acknowledgements, out.clone(), Some(agent::LOGS))
                } else {
                    handle_request(events, acknowledgements, out.clone(), None)
                }
            },
        )
        .boxed()
}

pub(crate) fn decode_log_body(
    body: Bytes,
    api_key: Option<Arc<str>>,
    source: &DatadogAgentSource,
) -> Result<Vec<Event>, ErrorMessage> {
    if body.is_empty() {
        // The datadog agent may send an empty payload as a keep alive
        debug!(
            message = "Empty payload ignored.",
            internal_log_rate_secs = 30
        );
        return Ok(Vec::new());
    }

    let messages: Vec<LogMsg> = serde_json::from_slice(&body).map_err(|error| {
        ErrorMessage::new(
            StatusCode::BAD_REQUEST,
            format!("Error parsing JSON: {:?}", error),
        )
    })?;

    let now = Utc::now();
    let mut decoded = Vec::new();

    for LogMsg {
        message,
        status,
        timestamp,
        hostname,
        service,
        ddsource,
        ddtags,
    } in messages
    {
        let mut decoder = source.decoder.clone();
        let mut buffer = BytesMut::new();
<<<<<<< HEAD
        buffer.put(message.message.clone());
=======
        buffer.put(message);
>>>>>>> 80a2e09b
        loop {
            match decoder.decode_eof(&mut buffer) {
                Ok(Some((events, _byte_size))) => {
                    for mut event in events {
                        if let Event::Log(ref mut log) = event {
<<<<<<< HEAD
                            let namespace = &source.log_namespace;
                            namespace.insert_metadata(log, path!("status"), message.status.clone());
                            namespace.insert_metadata(log, path!("timestamp"), message.timestamp);
                            namespace.insert_metadata(
                                log,
                                path!("hostname"),
                                message.hostname.clone(),
                            );
                            namespace.insert_metadata(
                                log,
                                path!("service"),
                                message.service.clone(),
                            );
                            namespace.insert_metadata(
                                log,
                                path!("ddsource"),
                                message.ddsource.clone(),
                            );
                            namespace.insert_metadata(log, path!("ddtags"), message.ddtags.clone());

                            log.try_insert_flat(
                                source.log_schema_source_type_key,
                                Bytes::from("datadog_agent"),
                            );

                            log.try_insert_flat(source.log_schema_timestamp_key, now);
=======
                            log.try_insert(path!("status"), status.clone());
                            log.try_insert(path!("timestamp"), timestamp);
                            log.try_insert(path!("hostname"), hostname.clone());
                            log.try_insert(path!("service"), service.clone());
                            log.try_insert(path!("ddsource"), ddsource.clone());
                            log.try_insert(path!("ddtags"), ddtags.clone());
                            log.try_insert(
                                path!(source.log_schema_source_type_key),
                                Bytes::from("datadog_agent"),
                            );
                            log.try_insert(path!(source.log_schema_timestamp_key), now);
>>>>>>> 80a2e09b
                            if let Some(k) = &api_key {
                                log.metadata_mut().set_datadog_api_key(Some(Arc::clone(k)));
                            }

                            log.metadata_mut()
                                .set_schema_definition(&source.logs_schema_definition);
                        }

                        decoded.push(event);
                    }
                }
                Ok(None) => break,
                Err(error) => {
                    // Error is logged by `crate::codecs::Decoder`, no further
                    // handling is needed here.
                    if !error.can_continue() {
                        break;
                    }
                }
            }
        }
    }

    emit!(EventsReceived {
        byte_size: decoded.size_of(),
        count: decoded.len(),
    });

    Ok(decoded)
}<|MERGE_RESOLUTION|>--- conflicted
+++ resolved
@@ -4,17 +4,11 @@
 use chrono::Utc;
 use codecs::StreamDecodingError;
 use http::StatusCode;
-<<<<<<< HEAD
 use lookup::path;
 use serde::{Deserialize, Serialize};
 use tokio_util::codec::Decoder;
 use vector_core::ByteSizeOf;
-use warp::{filters::BoxedFilter, path::FullPath, reply::Response, Filter};
-=======
-use tokio_util::codec::Decoder;
-use vector_core::ByteSizeOf;
 use warp::{filters::BoxedFilter, path as warp_path, path::FullPath, reply::Response, Filter};
->>>>>>> 80a2e09b
 
 use crate::{
     event::Event,
@@ -25,7 +19,6 @@
     },
     SourceSender,
 };
-use lookup::path;
 
 pub(crate) fn build_warp_filter(
     acknowledgements: bool,
@@ -34,11 +27,7 @@
     source: DatadogAgentSource,
 ) -> BoxedFilter<(Response,)> {
     warp::post()
-<<<<<<< HEAD
-        .and(warp::path!("v1" / "input" / ..).or(warp::path!("api" / "v2" / "logs" / ..)))
-=======
         .and(warp_path!("v1" / "input" / ..).or(warp_path!("api" / "v2" / "logs" / ..)))
->>>>>>> 80a2e09b
         .and(warp::path::full())
         .and(warp::header::optional::<String>("content-encoding"))
         .and(warp::header::optional::<String>("dd-api-key"))
@@ -111,56 +100,25 @@
     {
         let mut decoder = source.decoder.clone();
         let mut buffer = BytesMut::new();
-<<<<<<< HEAD
-        buffer.put(message.message.clone());
-=======
         buffer.put(message);
->>>>>>> 80a2e09b
         loop {
             match decoder.decode_eof(&mut buffer) {
                 Ok(Some((events, _byte_size))) => {
                     for mut event in events {
                         if let Event::Log(ref mut log) = event {
-<<<<<<< HEAD
                             let namespace = &source.log_namespace;
-                            namespace.insert_metadata(log, path!("status"), message.status.clone());
-                            namespace.insert_metadata(log, path!("timestamp"), message.timestamp);
-                            namespace.insert_metadata(
-                                log,
-                                path!("hostname"),
-                                message.hostname.clone(),
-                            );
-                            namespace.insert_metadata(
-                                log,
-                                path!("service"),
-                                message.service.clone(),
-                            );
-                            namespace.insert_metadata(
-                                log,
-                                path!("ddsource"),
-                                message.ddsource.clone(),
-                            );
-                            namespace.insert_metadata(log, path!("ddtags"), message.ddtags.clone());
+                            namespace.insert_metadata(log, path!("status"), status.clone());
+                            namespace.insert_metadata(log, path!("timestamp"), timestamp);
+                            namespace.insert_metadata(log, path!("hostname"), hostname.clone());
+                            namespace.insert_metadata(log, path!("service"), service.clone());
+                            namespace.insert_metadata(log, path!("ddsource"), ddsource.clone());
+                            namespace.insert_metadata(log, path!("ddtags"), ddtags.clone());
 
-                            log.try_insert_flat(
-                                source.log_schema_source_type_key,
-                                Bytes::from("datadog_agent"),
-                            );
-
-                            log.try_insert_flat(source.log_schema_timestamp_key, now);
-=======
-                            log.try_insert(path!("status"), status.clone());
-                            log.try_insert(path!("timestamp"), timestamp);
-                            log.try_insert(path!("hostname"), hostname.clone());
-                            log.try_insert(path!("service"), service.clone());
-                            log.try_insert(path!("ddsource"), ddsource.clone());
-                            log.try_insert(path!("ddtags"), ddtags.clone());
                             log.try_insert(
                                 path!(source.log_schema_source_type_key),
                                 Bytes::from("datadog_agent"),
                             );
                             log.try_insert(path!(source.log_schema_timestamp_key), now);
->>>>>>> 80a2e09b
                             if let Some(k) = &api_key {
                                 log.metadata_mut().set_datadog_api_key(Some(Arc::clone(k)));
                             }
