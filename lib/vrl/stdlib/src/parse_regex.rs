use ::value::Value;
use regex::Regex;
use vrl::{function::Error, prelude::*};

use crate::util;

fn parse_regex(value: Value, numeric_groups: bool, pattern: &Regex) -> Resolved {
    let bytes = value.try_bytes()?;
    let value = String::from_utf8_lossy(&bytes);
    let parsed = pattern
        .captures(&value)
        .map(|capture| util::capture_regex_to_map(pattern, capture, numeric_groups))
        .ok_or("could not find any pattern matches")?;
    Ok(parsed.into())
}

#[derive(Clone, Copy, Debug)]
pub struct ParseRegex;

impl Function for ParseRegex {
    fn identifier(&self) -> &'static str {
        "parse_regex"
    }

    fn parameters(&self) -> &'static [Parameter] {
        &[
            Parameter {
                keyword: "value",
                kind: kind::BYTES,
                required: true,
            },
            Parameter {
                keyword: "pattern",
                kind: kind::REGEX,
                required: true,
            },
            Parameter {
                keyword: "numeric_groups",
                kind: kind::BOOLEAN,
                required: false,
            },
        ]
    }

    fn compile(
        &self,
        _state: (&mut state::LocalEnv, &mut state::ExternalEnv),
        _ctx: &mut FunctionCompileContext,
        mut arguments: ArgumentList,
    ) -> Compiled {
        let value = arguments.required("value");
        let pattern = arguments.required_regex("pattern")?;
        let numeric_groups = arguments
            .optional("numeric_groups")
            .unwrap_or_else(|| expr!(false));

        Ok(Box::new(ParseRegexFn {
            value,
            pattern,
            numeric_groups,
        }))
    }

    fn examples(&self) -> &'static [Example] {
        &[
            Example {
                title: "simple match",
                source: r#"parse_regex!("8.7.6.5 - zorp", r'^(?P<host>[\w\.]+) - (?P<user>[\w]+)')"#,
                result: Ok(indoc! { r#"{
                "host": "8.7.6.5",
                "user": "zorp"
            }"# }),
            },
            Example {
                title: "numeric groups",
                source: r#"parse_regex!("8.7.6.5 - zorp", r'^(?P<host>[\w\.]+) - (?P<user>[\w]+)', numeric_groups: true)"#,
                result: Ok(indoc! { r#"{
                "0": "8.7.6.5 - zorp",
                "1": "8.7.6.5",
                "2": "zorp",
                "host": "8.7.6.5",
                "user": "zorp"
            }"# }),
            },
        ]
    }

    fn compile_argument(
        &self,
        _args: &[(&'static str, Option<ResolvedArgument>)],
        _ctx: &mut FunctionCompileContext,
        name: &str,
        expr: Option<&expression::Expr>,
    ) -> CompiledArgument {
        match (name, expr) {
            ("pattern", Some(expr)) => {
                let regex: regex::Regex = match expr {
                    expression::Expr::Literal(expression::Literal::Regex(regex)) => {
                        Ok((**regex).clone())
                    }
                    expr => Err(Error::UnexpectedExpression {
                        keyword: "pattern",
                        expected: "regex",
                        expr: expr.clone(),
                    }),
                }?;

                Ok(Some(Box::new(regex) as _))
            }
            _ => Ok(None),
        }
    }
<<<<<<< HEAD

    fn call_by_vm(&self, _ctx: &mut Context, args: &mut VmArgumentList) -> Resolved {
        let pattern = args
            .required_any("pattern")
            .downcast_ref::<regex::Regex>()
            .ok_or("no pattern")?;
        let value = args.required("value");
        let numeric_groups = args
            .optional("numeric_groups")
            .map(|value| value.try_boolean())
            .transpose()?
            .unwrap_or(false);

        parse_regex(value, numeric_groups, pattern)
    }

    fn symbol(&self) -> Option<(&'static str, usize)> {
        // TODO
        None
    }
=======
>>>>>>> d483777f
}

#[derive(Debug, Clone)]
pub(crate) struct ParseRegexFn {
    value: Box<dyn Expression>,
    pattern: Regex,
    numeric_groups: Box<dyn Expression>,
}

impl Expression for ParseRegexFn {
    fn resolve(&self, ctx: &mut Context) -> Resolved {
        let value = self.value.resolve(ctx)?;
        let numeric_groups = self.numeric_groups.resolve(ctx)?;
        let pattern = &self.pattern;

        parse_regex(value, numeric_groups.try_boolean()?, pattern)
    }

    fn type_def(&self, _: (&state::LocalEnv, &state::ExternalEnv)) -> TypeDef {
        TypeDef::object(util::regex_kind(&self.pattern)).fallible()
    }
}

#[inline(never)]
#[no_mangle]
pub extern "C" fn vrl_fn_parse_regex(value: &mut Value, result: &mut Resolved) {
    todo!()
}

#[cfg(test)]
#[allow(clippy::trivial_regex)]
mod tests {
    use vector_common::btreemap;

    use super::*;

    test_function![
        find => ParseRegex;

        numeric_groups {
            args: func_args! [
                value: "5.86.210.12 - zieme4647 5667 [19/06/2019:17:20:49 -0400] \"GET /embrace/supply-chains/dynamic/vertical\" 201 20574",
                pattern: Regex::new(r#"^(?P<host>[\w\.]+) - (?P<user>[\w]+) (?P<bytes_in>[\d]+) \[(?P<timestamp>.*)\] "(?P<method>[\w]+) (?P<path>.*)" (?P<status>[\d]+) (?P<bytes_out>[\d]+)$"#)
                    .unwrap(),
                numeric_groups: true,
            ],
            want: Ok(value!({"bytes_in": "5667",
                             "host": "5.86.210.12",
                             "user": "zieme4647",
                             "timestamp": "19/06/2019:17:20:49 -0400",
                             "method": "GET",
                             "path": "/embrace/supply-chains/dynamic/vertical",
                             "status": "201",
                             "bytes_out": "20574",
                             "0": "5.86.210.12 - zieme4647 5667 [19/06/2019:17:20:49 -0400] \"GET /embrace/supply-chains/dynamic/vertical\" 201 20574",
                             "1": "5.86.210.12",
                             "2": "zieme4647",
                             "3": "5667",
                             "4": "19/06/2019:17:20:49 -0400",
                             "5": "GET",
                             "6": "/embrace/supply-chains/dynamic/vertical",
                             "7": "201",
                             "8": "20574",
            })),
            tdef: TypeDef::object(btreemap! {
                    Field::from("bytes_in") => Kind::bytes(),
                    Field::from("host") => Kind::bytes(),
                    Field::from("user") => Kind::bytes(),
                    Field::from("timestamp") => Kind::bytes(),
                    Field::from("method") => Kind::bytes(),
                    Field::from("path") => Kind::bytes(),
                    Field::from("status") => Kind::bytes(),
                    Field::from("bytes_out") => Kind::bytes(),
                    Field::from("0") => Kind::bytes() | Kind::null(),
                    Field::from("1") => Kind::bytes() | Kind::null(),
                    Field::from("2") => Kind::bytes() | Kind::null(),
                    Field::from("3") => Kind::bytes() | Kind::null(),
                    Field::from("4") => Kind::bytes() | Kind::null(),
                    Field::from("5") => Kind::bytes() | Kind::null(),
                    Field::from("6") => Kind::bytes() | Kind::null(),
                    Field::from("7") => Kind::bytes() | Kind::null(),
                    Field::from("8") => Kind::bytes() | Kind::null(),
                }).fallible(),
        }

        single_match {
            args: func_args! [
                value: "first group and second group",
                pattern: Regex::new(r#"(?P<number>.*?) group"#).unwrap()
            ],
            want: Ok(value!({"number": "first"})),
            tdef: TypeDef::object(btreemap! {
                        Field::from("number") => Kind::bytes(),
                        Field::from("0") => Kind::bytes() | Kind::null(),
                        Field::from("1") => Kind::bytes() | Kind::null(),
                }).fallible(),
        }

        no_match {
            args: func_args! [
                value: "I don't match",
                pattern: Regex::new(r#"^(?P<host>[\w\.]+) - (?P<user>[\w]+) (?P<bytes_in>[\d]+) \[(?P<timestamp>.*)\] "(?P<method>[\w]+) (?P<path>.*)" (?P<status>[\d]+) (?P<bytes_out>[\d]+)$"#)
                            .unwrap()
            ],
            want: Err("could not find any pattern matches"),
            tdef: TypeDef::object(btreemap! {
                    Field::from("host") => Kind::bytes(),
                    Field::from("user") => Kind::bytes(),
                    Field::from("bytes_in") => Kind::bytes(),
                    Field::from("timestamp") => Kind::bytes(),
                    Field::from("method") => Kind::bytes(),
                    Field::from("path") => Kind::bytes(),
                    Field::from("status") => Kind::bytes(),
                    Field::from("bytes_out") => Kind::bytes(),
                    Field::from("0") => Kind::bytes() | Kind::null(),
                    Field::from("1") => Kind::bytes() | Kind::null(),
                    Field::from("2") => Kind::bytes() | Kind::null(),
                    Field::from("3") => Kind::bytes() | Kind::null(),
                    Field::from("4") => Kind::bytes() | Kind::null(),
                    Field::from("5") => Kind::bytes() | Kind::null(),
                    Field::from("6") => Kind::bytes() | Kind::null(),
                    Field::from("7") => Kind::bytes() | Kind::null(),
                    Field::from("8") => Kind::bytes() | Kind::null(),
                }).fallible(),
        }
    ];
}<|MERGE_RESOLUTION|>--- conflicted
+++ resolved
@@ -110,29 +110,11 @@
             _ => Ok(None),
         }
     }
-<<<<<<< HEAD
-
-    fn call_by_vm(&self, _ctx: &mut Context, args: &mut VmArgumentList) -> Resolved {
-        let pattern = args
-            .required_any("pattern")
-            .downcast_ref::<regex::Regex>()
-            .ok_or("no pattern")?;
-        let value = args.required("value");
-        let numeric_groups = args
-            .optional("numeric_groups")
-            .map(|value| value.try_boolean())
-            .transpose()?
-            .unwrap_or(false);
-
-        parse_regex(value, numeric_groups, pattern)
-    }
 
     fn symbol(&self) -> Option<(&'static str, usize)> {
         // TODO
         None
     }
-=======
->>>>>>> d483777f
 }
 
 #[derive(Debug, Clone)]
