use std::{iter::FromIterator, str::FromStr};

use ::value::Value;
use nom::{
    self,
    branch::alt,
    bytes::complete::{escaped, tag, take_until, take_while1},
    character::complete::{char, satisfy, space0},
    combinator::{eof, map, opt, peek, recognize, rest, verify},
    error::{ContextError, ParseError, VerboseError},
    multi::{many1, many_m_n, separated_list1},
    sequence::{delimited, preceded, terminated, tuple},
    IResult,
};
use vrl::prelude::*;

pub(crate) fn parse_key_value(
    bytes: Value,
    key_value_delimiter: Value,
    field_delimiter: Value,
    standalone_key: Value,
    whitespace: Whitespace,
) -> Resolved {
    let bytes = bytes.try_bytes_utf8_lossy()?;
    let key_value_delimiter = key_value_delimiter.try_bytes_utf8_lossy()?;
    let field_delimiter = field_delimiter.try_bytes_utf8_lossy()?;
    let standalone_key = standalone_key.try_boolean()?;
    let values = parse(
        &bytes,
        &key_value_delimiter,
        &field_delimiter,
        whitespace,
        standalone_key,
    )?;
    Ok(Value::from_iter(values))
}

#[derive(Clone, Copy, Debug)]
pub struct ParseKeyValue;

impl Function for ParseKeyValue {
    fn identifier(&self) -> &'static str {
        "parse_key_value"
    }

    fn parameters(&self) -> &'static [Parameter] {
        &[
            Parameter {
                keyword: "value",
                kind: kind::BYTES,
                required: true,
            },
            Parameter {
                keyword: "key_value_delimiter",
                kind: kind::ANY,
                required: false,
            },
            Parameter {
                keyword: "field_delimiter",
                kind: kind::ANY,
                required: false,
            },
            Parameter {
                keyword: "whitespace",
                kind: kind::BYTES,
                required: false,
            },
            Parameter {
                keyword: "accept_standalone_key",
                kind: kind::BOOLEAN,
                required: false,
            },
        ]
    }

    fn examples(&self) -> &'static [Example] {
        &[
            Example {
                title: "simple key value",
                source: r#"parse_key_value!("zork=zook zonk=nork")"#,
                result: Ok(r#"{"zork": "zook", "zonk": "nork"}"#),
            },
            Example {
                title: "custom delimiters",
                source: r#"parse_key_value!(s'zork: zoog, nonk: "nink nork"', key_value_delimiter: ":", field_delimiter: ",")"#,
                result: Ok(r#"{"zork": "zoog", "nonk": "nink nork"}"#),
            },
            Example {
                title: "strict whitespace",
                source: r#"parse_key_value!(s'app=my-app ip=1.2.3.4 user= msg=hello-world', whitespace: "strict")"#,
                result: Ok(
                    r#"{"app": "my-app", "ip": "1.2.3.4", "user": "", "msg": "hello-world"}"#,
                ),
            },
            Example {
                title: "standalone key",
                source: r#"parse_key_value!(s'foo=bar foobar', whitespace: "strict")"#,
                result: Ok(r#"{"foo": "bar", "foobar": true}"#),
            },
        ]
    }

    fn compile(
        &self,
        _state: (&mut state::LocalEnv, &mut state::ExternalEnv),
        _ctx: &mut FunctionCompileContext,
        mut arguments: ArgumentList,
    ) -> Compiled {
        let value = arguments.required("value");

        let key_value_delimiter = arguments
            .optional("key_value_delimiter")
            .unwrap_or_else(|| expr!("="));

        let field_delimiter = arguments
            .optional("field_delimiter")
            .unwrap_or_else(|| expr!(" "));

        let whitespace = arguments
            .optional_enum("whitespace", &Whitespace::all_value())?
            .map(|s| {
                Whitespace::from_str(&s.try_bytes_utf8_lossy().expect("whitespace not bytes"))
                    .expect("validated enum")
            })
            .unwrap_or_default();

        let standalone_key = arguments
            .optional("accept_standalone_key")
            .unwrap_or_else(|| expr!(true));

        Ok(Box::new(ParseKeyValueFn {
            value,
            key_value_delimiter,
            field_delimiter,
            whitespace,
            standalone_key,
        }))
    }

    fn compile_argument(
        &self,
        _args: &[(&'static str, Option<ResolvedArgument>)],
        _ctx: &mut FunctionCompileContext,
        name: &str,
        expr: Option<&expression::Expr>,
    ) -> CompiledArgument {
        match (name, expr) {
            ("whitespace", Some(expr)) => match expr.as_value() {
                None => Ok(None),
                Some(value) => Ok(Some(
                    Whitespace::from_str(
                        &value.try_bytes_utf8_lossy().expect("whitespace not bytes"),
                    )
                    .map(|whitespace| Box::new(whitespace) as Box<dyn std::any::Any + Send + Sync>)
                    .map_err(|_| vrl::function::Error::InvalidEnumVariant {
                        keyword: "whitespace",
                        value,
                        variants: Whitespace::all_value().to_vec(),
                    })?,
                )),
            },
            _ => Ok(None),
        }
    }
<<<<<<< HEAD

    fn call_by_vm(&self, _ctx: &mut Context, args: &mut VmArgumentList) -> Resolved {
        let bytes = args.required("value");
        let key_value_delimiter = args
            .optional("key_value_delimiter")
            .unwrap_or_else(|| value!("="));
        let field_delimiter = args
            .optional("field_delimiter")
            .unwrap_or_else(|| value!(" "));

        let whitespace = match args.optional_any("whitespace") {
            Some(whitespace) => *whitespace.downcast_ref::<Whitespace>().unwrap(),
            None => Whitespace::default(),
        };

        let standalone_key = args
            .optional("accept_standalone_key")
            .unwrap_or_else(|| value!(true));

        parse_key_value(
            bytes,
            key_value_delimiter,
            field_delimiter,
            standalone_key,
            whitespace,
        )
    }

    fn symbol(&self) -> Option<(&'static str, usize)> {
        // TODO
        None
    }
=======
>>>>>>> d483777f
}

#[derive(Debug, Clone, Copy, PartialEq, Eq)]
pub(crate) enum Whitespace {
    Strict,
    Lenient,
}

impl Whitespace {
    fn all_value() -> Vec<Value> {
        use Whitespace::*;

        vec![Strict, Lenient]
            .into_iter()
            .map(|u| u.as_str().into())
            .collect::<Vec<_>>()
    }

    const fn as_str(self) -> &'static str {
        use Whitespace::*;

        match self {
            Strict => "strict",
            Lenient => "lenient",
        }
    }
}

impl Default for Whitespace {
    fn default() -> Self {
        Self::Lenient
    }
}

impl FromStr for Whitespace {
    type Err = &'static str;

    fn from_str(s: &str) -> std::result::Result<Self, Self::Err> {
        use Whitespace::*;

        match s {
            "strict" => Ok(Strict),
            "lenient" => Ok(Lenient),
            _ => Err("unknown whitespace variant"),
        }
    }
}

#[derive(Clone, Debug)]
pub(crate) struct ParseKeyValueFn {
    pub(crate) value: Box<dyn Expression>,
    pub(crate) key_value_delimiter: Box<dyn Expression>,
    pub(crate) field_delimiter: Box<dyn Expression>,
    pub(crate) whitespace: Whitespace,
    pub(crate) standalone_key: Box<dyn Expression>,
}

impl Expression for ParseKeyValueFn {
    fn resolve(&self, ctx: &mut Context) -> Resolved {
        let bytes = self.value.resolve(ctx)?;
        let key_value_delimiter = self.key_value_delimiter.resolve(ctx)?;
        let field_delimiter = self.field_delimiter.resolve(ctx)?;
        let standalone_key = self.standalone_key.resolve(ctx)?;
        let whitespace = self.whitespace;

        parse_key_value(
            bytes,
            key_value_delimiter,
            field_delimiter,
            standalone_key,
            whitespace,
        )
    }

    fn type_def(&self, _: (&state::LocalEnv, &state::ExternalEnv)) -> TypeDef {
        TypeDef::object(Collection::any()).fallible()
    }
}

#[inline(never)]
#[no_mangle]
pub extern "C" fn vrl_fn_parse_key_value(value: &mut Value, result: &mut Resolved) {
    todo!()
}

fn parse<'a>(
    input: &'a str,
    key_value_delimiter: &'a str,
    field_delimiter: &'a str,
    whitespace: Whitespace,
    standalone_key: bool,
) -> Result<Vec<(String, Value)>> {
    let (rest, result) = parse_line(
        input,
        key_value_delimiter,
        field_delimiter,
        whitespace,
        standalone_key,
    )
    .map_err(|e| match e {
        nom::Err::Error(e) | nom::Err::Failure(e) => {
            // Create a descriptive error message if possible.
            nom::error::convert_error(input, e)
        }
        _ => e.to_string(),
    })?;

    if rest.trim().is_empty() {
        Ok(result)
    } else {
        Err("could not parse whole line successfully".into())
    }
}

/// Parse the line as a separated list of key value pairs.
fn parse_line<'a>(
    input: &'a str,
    key_value_delimiter: &'a str,
    field_delimiter: &'a str,
    whitespace: Whitespace,
    standalone_key: bool,
) -> IResult<&'a str, Vec<(String, Value)>, VerboseError<&'a str>> {
    separated_list1(
        parse_field_delimiter(field_delimiter),
        parse_key_value_(
            key_value_delimiter,
            field_delimiter,
            whitespace,
            standalone_key,
        ),
    )(input)
}

/// Parses the field_delimiter between the key/value pairs.
/// If the field_delimiter is a space, we parse as many as we can,
/// If it is not a space eat any whitespace before our field_delimiter as well as the field_delimiter.
fn parse_field_delimiter<'a, E: ParseError<&'a str> + ContextError<&'a str>>(
    field_delimiter: &'a str,
) -> impl Fn(&'a str) -> IResult<&'a str, &'a str, E> {
    move |input| {
        if field_delimiter == " " {
            map(many1(tag(field_delimiter)), |_| " ")(input)
        } else {
            preceded(space0, tag(field_delimiter))(input)
        }
    }
}

/// Parse a single `key=value` tuple.
/// Always accepts `key=`
/// Accept standalone `key` if `standalone_key` is `true`
fn parse_key_value_<'a, E: ParseError<&'a str> + ContextError<&'a str>>(
    key_value_delimiter: &'a str,
    field_delimiter: &'a str,
    whitespace: Whitespace,
    standalone_key: bool,
) -> impl Fn(&'a str) -> IResult<&'a str, (String, Value), E> {
    move |input| {
        map(
            |input| match whitespace {
                Whitespace::Strict => tuple((
                    preceded(
                        space0,
                        parse_key(key_value_delimiter, field_delimiter, standalone_key),
                    ),
                    many_m_n(!standalone_key as usize, 1, tag(key_value_delimiter)),
                    parse_value(field_delimiter),
                ))(input),
                Whitespace::Lenient => tuple((
                    preceded(
                        space0,
                        parse_key(key_value_delimiter, field_delimiter, standalone_key),
                    ),
                    many_m_n(
                        !standalone_key as usize,
                        1,
                        delimited(space0, tag(key_value_delimiter), space0),
                    ),
                    parse_value(field_delimiter),
                ))(input),
            },
            |(field, sep, value): (&str, Vec<&str>, Value)| {
                if sep.len() == 1 {
                    (field.to_string(), value)
                } else {
                    (field.to_string(), value!(true))
                }
            },
        )(input)
    }
}

/// Parses a string delimited by the given character.
/// Can be escaped using `\`.
/// The terminator indicates the character that should follow the delimited field.
/// This captures the situation where a field is not actually delimited but starts with
/// some text that appears delimited:
/// `field: "some kind" of value`
/// We want to error in this situation rather than return a partially parsed field.
/// An error means the parser will then attempt to parse this as an undelimited field.
fn parse_delimited<'a, E: ParseError<&'a str> + ContextError<&'a str>>(
    delimiter: char,
    field_terminator: &'a str,
) -> impl Fn(&'a str) -> IResult<&'a str, &'a str, E> {
    move |input| {
        terminated(
            delimited(
                char(delimiter),
                map(
                    opt(escaped(
                        recognize(many1(tuple((
                            take_while1(|c: char| c != '\\' && c != delimiter),
                            // Consume \something
                            opt(tuple((
                                satisfy(|c| c == '\\'),
                                satisfy(|c| c != '\\' && c != delimiter),
                            ))),
                        )))),
                        '\\',
                        satisfy(|c| c == '\\' || c == delimiter),
                    )),
                    |inner| inner.unwrap_or(""),
                ),
                char(delimiter),
            ),
            peek(alt((
                parse_field_delimiter(field_terminator),
                preceded(space0, eof),
            ))),
        )(input)
    }
}

/// An undelimited value is all the text until our field_delimiter, or if it is the last value in the line,
/// just take the rest of the string.
fn parse_undelimited<'a, E: ParseError<&'a str> + ContextError<&'a str>>(
    field_delimiter: &'a str,
) -> impl Fn(&'a str) -> IResult<&'a str, &'a str, E> {
    move |input| map(alt((take_until(field_delimiter), rest)), |s: &str| s.trim())(input)
}

/// Parses the value.
/// The value has two parsing strategies.
///
/// 1. Parse as a delimited field - currently the delimiter is hardcoded to a `"`.
/// 2. If it does not start with one of the trim values, it is not a delimited field and we parse up to
///    the next field_delimiter or the eof.
///
fn parse_value<'a, E: ParseError<&'a str> + ContextError<&'a str>>(
    field_delimiter: &'a str,
) -> impl Fn(&'a str) -> IResult<&'a str, Value, E> {
    move |input| {
        map(
            alt((
                parse_delimited('"', field_delimiter),
                parse_undelimited(field_delimiter),
            )),
            Into::into,
        )(input)
    }
}

/// Parses the key.
/// Overall parsing strategies are the same as parse_value, but we don't need to convert the result to a `Value`.
/// Standalone key are handled here so a quoted standalone key that contains a delimiter will be dealt with correctly.
fn parse_key<'a, E: ParseError<&'a str> + ContextError<&'a str>>(
    key_value_delimiter: &'a str,
    field_delimiter: &'a str,
    standalone_key: bool,
) -> Box<dyn Fn(&'a str) -> IResult<&'a str, &'a str, E> + 'a> {
    if standalone_key {
        Box::new(move |input| {
            alt((
                parse_delimited('"', key_value_delimiter),
                parse_delimited('"', field_delimiter),
                verify(parse_undelimited(key_value_delimiter), |s: &str| {
                    !s.contains(field_delimiter)
                }),
                parse_undelimited(field_delimiter),
            ))(input)
        })
    } else {
        Box::new(move |input| {
            alt((
                parse_delimited('"', key_value_delimiter),
                parse_undelimited(key_value_delimiter),
            ))(input)
        })
    }
}

#[cfg(test)]
mod test {
    use super::*;

    #[test]
    fn test_quote_and_escape_char() {
        assert_eq!(
            Ok(vec![("key".to_string(), r#"a\a"#.into()),]),
            parse(r#"key="a\a""#, "=", " ", Whitespace::Strict, true,)
        );

        assert_eq!(
            Ok(vec![(r#"a\ a"#.to_string(), r#"val"#.into()),]),
            parse(r#""a\ a"=val"#, "=", " ", Whitespace::Strict, true,)
        );
    }

    #[test]
    fn test_parse() {
        assert_eq!(
            Ok(vec![
                ("ook".to_string(), "pook".into()),
                (
                    "@timestamp".to_string(),
                    "2020-12-31T12:43:22.2322232Z".into()
                ),
                ("key#hash".to_string(), "value".into()),
                ("key=with=special=characters".to_string(), "value".into()),
                ("key".to_string(), "with special=characters".into()),
            ]),
            parse(
                r#"ook=pook @timestamp=2020-12-31T12:43:22.2322232Z key#hash=value "key=with=special=characters"=value key="with special=characters""#,
                "=",
                " ",
                Whitespace::Lenient,
                false,
            )
        );
    }

    #[test]
    fn test_parse_key_value() {
        assert_eq!(
            Ok(("", ("ook".to_string(), "pook".into()))),
            parse_key_value_::<VerboseError<&str>>("=", " ", Whitespace::Lenient, false)(
                "ook=pook"
            )
        );

        assert_eq!(
            Ok(("", ("key".to_string(), "".into()))),
            parse_key_value_::<VerboseError<&str>>("=", " ", Whitespace::Strict, false)("key=")
        );
    }

    #[test]
    fn test_parse_key_values() {
        assert_eq!(
            Ok(vec![
                ("ook".to_string(), "pook".into()),
                ("onk".to_string(), "ponk".into())
            ]),
            parse("ook=pook onk=ponk", "=", " ", Whitespace::Lenient, false)
        );
    }

    #[test]
    fn test_parse_key_values_strict() {
        assert_eq!(
            Ok(vec![
                ("ook".to_string(), "".into()),
                ("onk".to_string(), "ponk".into())
            ]),
            parse("ook= onk=ponk", "=", " ", Whitespace::Strict, false)
        );
    }

    #[test]
    fn test_parse_standalone_key() {
        assert_eq!(
            Ok(vec![
                ("foo".to_string(), "bar".into()),
                ("foobar".to_string(), value!(true))
            ]),
            parse("foo:bar ,   foobar   ", ":", ",", Whitespace::Lenient, true)
        );
    }

    #[test]
    fn test_multiple_standalone_key() {
        assert_eq!(
            Ok(vec![
                ("foo".to_string(), "bar".into()),
                ("foobar".to_string(), value!(true)),
                ("bar".to_string(), "baz".into()),
                ("barfoo".to_string(), value!(true)),
            ]),
            parse(
                "foo=bar foobar bar=baz barfoo",
                "=",
                " ",
                Whitespace::Lenient,
                true
            )
        );
    }

    #[test]
    fn test_only_standalone_key() {
        assert_eq!(
            Ok(vec![
                ("foo".to_string(), value!(true)),
                ("bar".to_string(), value!(true)),
                ("foobar".to_string(), value!(true)),
                ("baz".to_string(), value!(true)),
                ("barfoo".to_string(), value!(true)),
            ]),
            parse(
                "foo bar foobar baz barfoo",
                "=",
                " ",
                Whitespace::Lenient,
                true
            )
        );
    }

    #[test]
    fn test_parse_single_standalone_key() {
        assert_eq!(
            Ok(vec![("foobar".to_string(), value!(true))]),
            parse("foobar", ":", ",", Whitespace::Lenient, true)
        );
    }

    #[test]
    fn test_parse_standalone_key_strict() {
        assert_eq!(
            Ok(vec![
                ("foo".to_string(), "bar".into()),
                ("foobar".to_string(), value!(true))
            ]),
            parse("foo:bar ,   foobar   ", ":", ",", Whitespace::Strict, true)
        );
    }

    #[test]
    fn test_parse_key() {
        // delimited
        assert_eq!(
            Ok(("", "noog")),
            parse_key::<VerboseError<&str>>("=", " ", false)(r#""noog""#)
        );

        // undelimited
        assert_eq!(
            Ok(("", "noog")),
            parse_key::<VerboseError<&str>>("=", " ", false)("noog")
        );

        // delimited with escaped char (1)
        assert_eq!(
            Ok(("=baz", r#"foo \" bar"#)),
            parse_key::<VerboseError<&str>>("=", " ", false)(r#""foo \" bar"=baz"#)
        );

        // delimited with escaped char (2)
        assert_eq!(
            Ok(("=baz", r#"foo \\ \" \ bar"#)),
            parse_key::<VerboseError<&str>>("=", " ", false)(r#""foo \\ \" \ bar"=baz"#)
        );

        // delimited with escaped char (3)
        assert_eq!(
            Ok(("=baz", r#"foo \ bar"#)),
            parse_key::<VerboseError<&str>>("=", " ", false)(r#""foo \ bar"=baz"#)
        );

        // Standalone key
        assert_eq!(
            Ok((" bar=baz", "foo")),
            parse_key::<VerboseError<&str>>("=", " ", true)(r#"foo bar=baz"#)
        );
    }

    #[test]
    fn test_parse_value() {
        // delimited
        assert_eq!(
            Ok(("", "noog".into())),
            parse_value::<VerboseError<&str>>(" ")(r#""noog""#)
        );

        // undelimited
        assert_eq!(
            Ok(("", "noog".into())),
            parse_value::<VerboseError<&str>>(" ")("noog")
        );

        // empty delimited
        assert_eq!(
            Ok(("", "".into())),
            parse_value::<VerboseError<&str>>(" ")(r#""""#)
        );

        // empty undelimited
        assert_eq!(
            Ok(("", "".into())),
            parse_value::<VerboseError<&str>>(" ")("")
        );
    }

    #[test]
    fn test_parse_delimited_with_internal_quotes() {
        assert!(parse_delimited::<VerboseError<&str>>('"', "=")(r#""noog" nonk"#).is_err());
    }

    #[test]
    fn test_parse_delimited_with_internal_delimiters() {
        assert_eq!(
            Ok(("", "noog nonk")),
            parse_delimited::<VerboseError<&str>>('"', " ")(r#""noog nonk""#)
        );
    }

    #[test]
    fn test_parse_undelimited_with_quotes() {
        assert_eq!(
            Ok(("", r#""noog" nonk"#)),
            parse_undelimited::<VerboseError<&str>>(":")(r#""noog" nonk"#)
        );
    }

    test_function![
        parse_key_value => ParseKeyValue;

        default {
            args: func_args! [
                value: r#"at=info method=GET path=/ host=myapp.herokuapp.com request_id=8601b555-6a83-4c12-8269-97c8e32cdb22 fwd="204.204.204.204" dyno=web.1 connect=1ms service=18ms status=200 bytes=13 tls_version=tls1.1 protocol=http"#,
            ],
            want: Ok(value!({at: "info",
                             method: "GET",
                             path: "/",
                             host: "myapp.herokuapp.com",
                             request_id: "8601b555-6a83-4c12-8269-97c8e32cdb22",
                             fwd: "204.204.204.204",
                             dyno: "web.1",
                             connect: "1ms",
                             service: "18ms",
                             status: "200",
                             bytes: "13",
                             tls_version: "tls1.1",
                             protocol: "http"})),
            tdef: TypeDef::object(Collection::any()).fallible(),
        }

        logfmt {
            args: func_args! [
                value: r#"level=info msg="Stopping all fetchers" tag=stopping_fetchers id=ConsumerFetcherManager-1382721708341 module=kafka.consumer.ConsumerFetcherManager"#
            ],
            want: Ok(value!({level: "info",
                             msg: "Stopping all fetchers",
                             tag: "stopping_fetchers",
                             id: "ConsumerFetcherManager-1382721708341",
                             module: "kafka.consumer.ConsumerFetcherManager"})),
            tdef: TypeDef::object(Collection::any()).fallible(),
        }

        // From https://github.com/vectordotdev/vector/issues/5347
        real_case {
            args: func_args! [
                value: r#"SerialNum=100018002000001906146520 GenTime="2019-10-24 14:25:03" SrcIP=10.10.254.2 DstIP=10.10.254.7 Protocol=UDP SrcPort=137 DstPort=137 PolicyID=3 Action=PERMIT Content="Session Backout""#
            ],
            want: Ok(value!({SerialNum: "100018002000001906146520",
                             GenTime: "2019-10-24 14:25:03",
                             SrcIP: "10.10.254.2",
                             DstIP: "10.10.254.7",
                             Protocol: "UDP",
                             SrcPort: "137",
                             DstPort: "137",
                             PolicyID: "3",
                             Action: "PERMIT",
                             Content: "Session Backout"})),
            tdef: TypeDef::object(Collection::any()).fallible(),
        }

        strict {
            args: func_args! [
                value: r#"foo= bar= tar=data"#,
                whitespace: "strict"
            ],
            want: Ok(value!({foo: "",
                             bar: "",
                             tar: "data"})),
            tdef: TypeDef::object(Collection::any()).fallible(),
        }

        spaces {
            args: func_args! [
                value: r#""zork one" : "zoog\"zink\"zork"        nonk          : nink"#,
                key_value_delimiter: ":",
            ],
            want: Ok(value!({"zork one": r#"zoog\"zink\"zork"#,
                             nonk: "nink"})),
            tdef: TypeDef::object(Collection::any()).fallible(),
        }

        delimited {
            args: func_args! [
                value: r#""zork one":"zoog\"zink\"zork", nonk:nink"#,
                key_value_delimiter: ":",
                field_delimiter: ",",
            ],
            want: Ok(value!({"zork one": r#"zoog\"zink\"zork"#,
                             nonk: "nink"})),
            tdef: TypeDef::object(Collection::any()).fallible(),
        }

        delimited_with_spaces {
            args: func_args! [
                value: r#""zork one" : "zoog\"zink\"zork"  ,      nonk          : nink"#,
                key_value_delimiter: ":",
                field_delimiter: ",",
            ],
            want: Ok(value!({"zork one": r#"zoog\"zink\"zork"#,
                             nonk: "nink"})),
            tdef: TypeDef::object(Collection::any()).fallible(),
        }

        multiple_chars {
            args: func_args! [
                value: r#""zork one" -- "zoog\"zink\"zork"  ||    nonk          -- nink"#,
                key_value_delimiter: "--",
                field_delimiter: "||",
            ],
            want: Ok(value!({"zork one": r#"zoog\"zink\"zork"#,
                             nonk: "nink"})),
            tdef: TypeDef::object(Collection::any()).fallible(),
        }

        error {
            args: func_args! [
                value: r#"I am not a valid line."#,
                key_value_delimiter: "--",
                field_delimiter: "||",
                accept_standalone_key: false,
            ],
            want: Err("0: at line 1, in Tag:\nI am not a valid line.\n                      ^\n\n1: at line 1, in ManyMN:\nI am not a valid line.\n                      ^\n\n"),
            tdef: TypeDef::object(Collection::any()).fallible(),
        }

        // The following case demonstrates a scenario that could potentially be considered an
        // error, but isn't. It is possible that we are missing a separator here (between nink and
        // norgle), but it parses it successfully and just assumes all the text after the
        // key_value_delimiter is the value since there is no terminator to stop the parsing.
        missing_separator {
            args: func_args! [
                value: r#"zork: zoog, nonk: nink norgle: noog"#,
                key_value_delimiter: ":",
                field_delimiter: ",",
            ],
            want: Ok(value!({zork: r#"zoog"#,
                             nonk: "nink norgle: noog"})),
            tdef: TypeDef::object(Collection::any()).fallible(),
        }

        // If the value field is delimited and we miss the separator,
        // the following field is consumed by the current one.
        missing_separator_delimited {
            args: func_args! [
                value: r#"zork: zoog, nonk: "nink" norgle: noog"#,
                key_value_delimiter: ":",
                field_delimiter: ",",
            ],
            want: Ok(value!({zork: "zoog",
                             nonk: r#""nink" norgle: noog"#})),
            tdef: TypeDef::object(Collection::any()).fallible(),
        }

        multi_line_with_quotes {
            args: func_args! [
                value: "To: tom\ntest: \"tom\" test",
                key_value_delimiter: ":",
                field_delimiter: "\n",
            ],
            want: Ok(value!({"To": "tom",
                             "test": "\"tom\" test"})),
            tdef: TypeDef::object(Collection::any()).fallible(),
        }

        multi_line_with_quotes_spaces {
            args: func_args! [
                value: "To: tom\ntest: \"tom test\"  ",
                key_value_delimiter: ":",
                field_delimiter: "\n",
            ],
            want: Ok(value!({"To": "tom",
                             "test": "tom test"})),
            tdef: TypeDef::object(Collection::any()).fallible(),
        }
    ];
}<|MERGE_RESOLUTION|>--- conflicted
+++ resolved
@@ -162,41 +162,11 @@
             _ => Ok(None),
         }
     }
-<<<<<<< HEAD
-
-    fn call_by_vm(&self, _ctx: &mut Context, args: &mut VmArgumentList) -> Resolved {
-        let bytes = args.required("value");
-        let key_value_delimiter = args
-            .optional("key_value_delimiter")
-            .unwrap_or_else(|| value!("="));
-        let field_delimiter = args
-            .optional("field_delimiter")
-            .unwrap_or_else(|| value!(" "));
-
-        let whitespace = match args.optional_any("whitespace") {
-            Some(whitespace) => *whitespace.downcast_ref::<Whitespace>().unwrap(),
-            None => Whitespace::default(),
-        };
-
-        let standalone_key = args
-            .optional("accept_standalone_key")
-            .unwrap_or_else(|| value!(true));
-
-        parse_key_value(
-            bytes,
-            key_value_delimiter,
-            field_delimiter,
-            standalone_key,
-            whitespace,
-        )
-    }
 
     fn symbol(&self) -> Option<(&'static str, usize)> {
         // TODO
         None
     }
-=======
->>>>>>> d483777f
 }
 
 #[derive(Debug, Clone, Copy, PartialEq, Eq)]
