--- conflicted
+++ resolved
@@ -31,11 +31,6 @@
             result: Ok("true"),
         }]
     }
-<<<<<<< HEAD
-
-    fn call_by_vm(&self, _ctx: &mut Context, _args: &mut VmArgumentList) -> Resolved {
-        get_hostname()
-    }
 
     fn symbol(&self) -> Option<(&'static str, usize)> {
         // TODO
@@ -47,8 +42,6 @@
 #[no_mangle]
 pub extern "C" fn vrl_fn_get_hostname(value: &mut Value, result: &mut Resolved) {
     todo!()
-=======
->>>>>>> d483777f
 }
 
 #[derive(Debug, Clone)]
