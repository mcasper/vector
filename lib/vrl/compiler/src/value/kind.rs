<<<<<<< HEAD
=======
use std::collections::BTreeMap;

>>>>>>> 1711a8bd
use chrono::{TimeZone, Utc};
use regex::Regex;

use super::Value;
use crate::value;

pub const BYTES: u16 = 1 << 1;
pub const INTEGER: u16 = 1 << 2;
pub const FLOAT: u16 = 1 << 3;
pub const BOOLEAN: u16 = 1 << 4;
pub const OBJECT: u16 = 1 << 5;
pub const ARRAY: u16 = 1 << 6;
pub const TIMESTAMP: u16 = 1 << 7;
pub const REGEX: u16 = 1 << 8;
pub const NULL: u16 = 1 << 9;

pub const ANY: u16 = BYTES | INTEGER | FLOAT | BOOLEAN | OBJECT | ARRAY | TIMESTAMP | REGEX | NULL;
pub const SCALAR: u16 = BYTES | INTEGER | FLOAT | BOOLEAN | TIMESTAMP | REGEX | NULL;
pub const CONTAINER: u16 = OBJECT | ARRAY;

pub use ::value::{
    kind::{find, insert, merge, nest, remove, Collection, Field, Index},
    Kind,
};

impl Value {
    pub fn kind(&self) -> Kind {
        self.into()
    }
}

pub trait DefaultValue {
    /// Returns the default [`Value`] for a given [`Kind`].
    ///
    /// If the kind is unknown (or inexact), `null` is returned as the default
    /// value.
    ///
    /// These are (somewhat) arbitrary values that mostly shouldn't be used, but
    /// are particularly useful for the "infallible assignment" expression,
    /// where the `ok` value is set to the default value kind if the expression
    /// results in an error.
    fn default_value(&self) -> Value;
}

impl DefaultValue for Kind {
    fn default_value(&self) -> Value {
        if self.is_bytes() {
            return value!("");
        }

        if self.is_integer() {
            return value!(0);
        }

        if self.is_float() {
            return value!(0.0);
        }

        if self.is_boolean() {
            return value!(false);
        }

        if self.is_timestamp() {
            return Utc.timestamp(0, 0).into();
        }

        if self.is_regex() {
            #[allow(clippy::trivial_regex)]
            return Regex::new("").unwrap().into();
        }

        if self.is_array() {
            return value!([]);
        }

        if self.is_object() {
            return value!({});
        }

        Value::Null
    }
}

impl From<&Value> for Kind {
    fn from(value: &Value) -> Self {
        match value {
            Value::Bytes(_) => Kind::bytes(),
            Value::Integer(_) => Kind::integer(),
            Value::Float(_) => Kind::float(),
            Value::Boolean(_) => Kind::boolean(),
            Value::Timestamp(_) => Kind::timestamp(),
            Value::Regex(_) => Kind::regex(),
            Value::Null => Kind::null(),

<<<<<<< HEAD
            // TODO: build more exact type information from nested info.
            Value::Object(_) => Kind::object(Collection::any()),
            Value::Array(_) => Kind::array(Collection::any()),
=======
            Value::Object(object) => Kind::object(
                object
                    .iter()
                    .map(|(k, v)| (k.clone().into(), v.into()))
                    .collect::<BTreeMap<_, _>>(),
            ),

            Value::Array(array) => Kind::array(
                array
                    .iter()
                    .enumerate()
                    .map(|(i, v)| (i.into(), v.into()))
                    .collect::<BTreeMap<_, _>>(),
            ),
        }
    }
}

impl From<Value> for Kind {
    fn from(value: Value) -> Self {
        (&value).into()
    }
}

#[cfg(test)]
mod tests {
    use std::collections::HashMap;

    use super::*;

    #[test]
    fn test_from_value() {
        struct TestCase {
            value: Value,
            want: Kind,
        }

        for (title, TestCase { value, want }) in HashMap::from([
            (
                "bytes",
                TestCase {
                    value: value!("foo"),
                    want: Kind::bytes(),
                },
            ),
            (
                "integer",
                TestCase {
                    value: value!(3),
                    want: Kind::integer(),
                },
            ),
            (
                "float",
                TestCase {
                    value: value!(3.3),
                    want: Kind::float(),
                },
            ),
            (
                "boolean",
                TestCase {
                    value: value!(true),
                    want: Kind::boolean(),
                },
            ),
            (
                "timestamp",
                TestCase {
                    value: Utc::now().into(),
                    want: Kind::timestamp(),
                },
            ),
            (
                "regex",
                TestCase {
                    value: Regex::new("").unwrap().into(),
                    want: Kind::regex(),
                },
            ),
            (
                "null",
                TestCase {
                    value: value!(null),
                    want: Kind::null(),
                },
            ),
            (
                "object",
                TestCase {
                    value: value!({ "foo": { "bar": 12 }, "baz": true }),
                    want: Kind::object(BTreeMap::from([
                        (
                            "foo".into(),
                            Kind::object(BTreeMap::from([("bar".into(), Kind::integer())])),
                        ),
                        ("baz".into(), Kind::boolean()),
                    ])),
                },
            ),
            (
                "array",
                TestCase {
                    value: value!([12, true, "foo", { "bar": null }]),
                    want: Kind::array(BTreeMap::from([
                        (0.into(), Kind::integer()),
                        (1.into(), Kind::boolean()),
                        (2.into(), Kind::bytes()),
                        (
                            3.into(),
                            Kind::object(BTreeMap::from([("bar".into(), Kind::null())])),
                        ),
                    ])),
                },
            ),
        ]) {
            assert_eq!(Kind::from(value), want, "{}", title);
>>>>>>> 1711a8bd
        }
    }
}<|MERGE_RESOLUTION|>--- conflicted
+++ resolved
@@ -1,8 +1,5 @@
-<<<<<<< HEAD
-=======
 use std::collections::BTreeMap;
 
->>>>>>> 1711a8bd
 use chrono::{TimeZone, Utc};
 use regex::Regex;
 
@@ -97,11 +94,6 @@
             Value::Regex(_) => Kind::regex(),
             Value::Null => Kind::null(),
 
-<<<<<<< HEAD
-            // TODO: build more exact type information from nested info.
-            Value::Object(_) => Kind::object(Collection::any()),
-            Value::Array(_) => Kind::array(Collection::any()),
-=======
             Value::Object(object) => Kind::object(
                 object
                     .iter()
@@ -219,7 +211,6 @@
             ),
         ]) {
             assert_eq!(Kind::from(value), want, "{}", title);
->>>>>>> 1711a8bd
         }
     }
 }