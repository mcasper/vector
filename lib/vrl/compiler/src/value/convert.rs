use std::{borrow::Cow, collections::BTreeMap, convert::TryFrom, iter::FromIterator};

use bytes::Bytes;
use chrono::{DateTime, Utc};
use ordered_float::NotNan;
use value::kind::Collection;

use super::{Error, Kind, Regex, Value};
use crate::{
    expression::{container, Container, Expr, Literal},
    Expression,
};

impl Value {
    /// Convert a given [`Value`] into a [`Expression`] trait object.
    pub fn into_expression(self) -> Box<dyn Expression> {
        Box::new(self.into_expr())
    }

    /// Convert a given [`Value`] into an [`Expr`] enum variant.
    ///
    /// This is a non-public function because we want to avoid exposing internal
    /// details about the expression variants.
    pub(crate) fn into_expr(self) -> Expr {
        use Value::*;

        match self {
            Bytes(v) => Literal::from(v).into(),
            Integer(v) => Literal::from(v).into(),
            Float(v) => Literal::from(v).into(),
            Boolean(v) => Literal::from(v).into(),
            Object(v) => {
                let object = crate::expression::Object::from(
                    v.into_iter()
                        .map(|(k, v)| (k, v.into_expr()))
                        .collect::<BTreeMap<_, _>>(),
                );

                Container::new(container::Variant::from(object)).into()
            }
            Array(v) => {
                let array = crate::expression::Array::from(
                    v.into_iter().map(|v| v.into_expr()).collect::<Vec<_>>(),
                );

                Container::new(container::Variant::from(array)).into()
            }
            Timestamp(v) => Literal::from(v).into(),
            Regex(v) => Literal::from(v).into(),
            Null => Literal::from(()).into(),
        }
    }
}

// Value::Integer --------------------------------------------------------------

impl Value {
    pub fn is_integer(&self) -> bool {
        matches!(self, Value::Integer(_))
    }

    pub fn as_integer(&self) -> Option<i64> {
        match self {
            Value::Integer(v) => Some(*v),
            _ => None,
        }
    }

    pub fn try_integer(self) -> Result<i64, Error> {
        match self {
            Value::Integer(v) => Ok(v),
            _ => Err(Error::Expected {
                got: self.kind(),
                expected: Kind::integer(),
            }),
        }
    }
}

impl From<i8> for Value {
    fn from(v: i8) -> Self {
        Value::Integer(v as i64)
    }
}

impl From<i16> for Value {
    fn from(v: i16) -> Self {
        Value::Integer(v as i64)
    }
}

impl From<i32> for Value {
    fn from(v: i32) -> Self {
        Value::Integer(v as i64)
    }
}

impl From<i64> for Value {
    fn from(v: i64) -> Self {
        Value::Integer(v)
    }
}

impl From<u16> for Value {
    fn from(v: u16) -> Self {
        Value::Integer(v as i64)
    }
}

impl From<u32> for Value {
    fn from(v: u32) -> Self {
        Value::Integer(v as i64)
    }
}

impl From<u64> for Value {
    fn from(v: u64) -> Self {
        Value::Integer(v as i64)
    }
}

impl From<usize> for Value {
    fn from(v: usize) -> Self {
        Value::Integer(v as i64)
    }
}

impl TryFrom<&Value> for i64 {
    type Error = Error;

    fn try_from(v: &Value) -> Result<Self, Self::Error> {
        match v {
            Value::Integer(v) => Ok(*v),
            Value::Float(v) => Ok(v.into_inner() as i64),
            _ => Err(Error::Coerce(v.kind(), Kind::integer())),
        }
    }
}

// Value::Float ----------------------------------------------------------------

impl Value {
    pub fn is_float(&self) -> bool {
        matches!(self, Value::Float(_))
    }

    pub fn as_float(&self) -> Option<f64> {
        match self {
            Value::Float(v) => Some(v.into_inner()),
            _ => None,
        }
    }

    pub fn try_float(self) -> Result<f64, Error> {
        match self {
            Value::Float(v) => Ok(v.into_inner()),
            _ => Err(Error::Expected {
                got: self.kind(),
                expected: Kind::float(),
            }),
        }
    }
}

impl From<NotNan<f64>> for Value {
    fn from(v: NotNan<f64>) -> Self {
        Value::Float(v)
    }
}

impl TryFrom<&Value> for f64 {
    type Error = Error;

    fn try_from(v: &Value) -> Result<Self, Self::Error> {
        match v {
            Value::Integer(v) => Ok(*v as f64),
            Value::Float(v) => Ok(v.into_inner()),
            _ => Err(Error::Coerce(v.kind(), Kind::float())),
        }
    }
}

// TODO: this exists to satisfy the `vector_common::Convert` utility.
//
// We'll have to fix that so that we can remove this impl.
impl From<f64> for Value {
    fn from(v: f64) -> Self {
        let v = if v.is_nan() { 0.0 } else { v };

        Value::Float(NotNan::new(v).unwrap())
    }
}

// impl TryFrom<f64> for Value {
//     type Error = Error;

//     fn try_from(v: f64) -> Result<Self, Self::Error> {
//         Ok(Value::Float(NotNan::new(v).map_err(|_| Error::NanFloat)?))
//     }
// }

// Value::Bytes ----------------------------------------------------------------

impl Value {
    pub fn is_bytes(&self) -> bool {
        matches!(self, Value::Bytes(_))
    }

    pub fn as_bytes(&self) -> Option<&Bytes> {
        match self {
            Value::Bytes(v) => Some(v),
            _ => None,
        }
    }

    pub fn try_bytes(self) -> Result<Bytes, Error> {
        match self {
            Value::Bytes(v) => Ok(v),
            _ => Err(Error::Expected {
                got: self.kind(),
                expected: Kind::bytes(),
            }),
        }
    }

    pub fn try_bytes_utf8_lossy(&self) -> Result<Cow<'_, str>, Error> {
        match self.as_bytes() {
            Some(bytes) => Ok(String::from_utf8_lossy(bytes)),
            None => Err(Error::Expected {
                got: self.kind(),
                expected: Kind::bytes(),
            }),
        }
    }

    /// Converts the Value into a byte representation regardless of its original type.
    /// Object and Array are currently not supported, although technically there's no reason why it
    /// couldn't in future should the need arise.
    pub fn encode_as_bytes(&self) -> Result<Bytes, String> {
        match self {
            Value::Bytes(bytes) => Ok(bytes.clone()),
            Value::Integer(i) => Ok(Bytes::copy_from_slice(&i.to_le_bytes())),
            Value::Float(f) => Ok(Bytes::copy_from_slice(&f.into_inner().to_le_bytes())),
            Value::Boolean(b) => Ok(if *b {
                Bytes::copy_from_slice(&[1_u8])
            } else {
                Bytes::copy_from_slice(&[0_u8])
            }),
            Value::Object(_o) => Err("cannot convert object to bytes.".to_string()),
            Value::Array(_a) => Err("cannot convert array to bytes.".to_string()),
            Value::Timestamp(t) => Ok(Bytes::copy_from_slice(&t.timestamp().to_le_bytes())),
            Value::Regex(r) => Ok(r.to_string().into()),
            Value::Null => Ok(Bytes::copy_from_slice(&[0_u8])),
        }
    }
}

impl From<Bytes> for Value {
    fn from(v: Bytes) -> Self {
        Value::Bytes(v)
    }
}

impl From<Cow<'_, str>> for Value {
    fn from(v: Cow<'_, str>) -> Self {
        v.as_ref().into()
    }
}

impl From<Vec<u8>> for Value {
    fn from(v: Vec<u8>) -> Self {
        v.as_slice().into()
    }
}

impl From<&[u8]> for Value {
    fn from(v: &[u8]) -> Self {
        Value::Bytes(Bytes::copy_from_slice(v))
    }
}

impl From<String> for Value {
    fn from(v: String) -> Self {
        Value::Bytes(v.into())
    }
}

impl From<&str> for Value {
    fn from(v: &str) -> Self {
        Value::Bytes(Bytes::copy_from_slice(v.as_bytes()))
    }
}

// Value::Boolean --------------------------------------------------------------

impl Value {
    pub fn is_boolean(&self) -> bool {
        matches!(self, Value::Boolean(_))
    }

    pub fn as_boolean(&self) -> Option<bool> {
        match self {
            Value::Boolean(v) => Some(*v),
            _ => None,
        }
    }

    pub fn try_boolean(self) -> Result<bool, Error> {
        match self {
            Value::Boolean(v) => Ok(v),
            _ => Err(Error::Expected {
                got: self.kind(),
                expected: Kind::boolean(),
            }),
        }
    }
}

impl From<bool> for Value {
    fn from(v: bool) -> Self {
        Value::Boolean(v)
    }
}

// Value::Regex ----------------------------------------------------------------

impl Value {
    pub fn is_regex(&self) -> bool {
        matches!(self, Value::Regex(_))
    }

    pub fn as_regex(&self) -> Option<&Regex> {
        match self {
            Value::Regex(v) => Some(v),
            _ => None,
        }
    }

    pub fn try_regex(self) -> Result<Regex, Error> {
        match self {
            Value::Regex(v) => Ok(v),
            _ => Err(Error::Expected {
                got: self.kind(),
                expected: Kind::regex(),
            }),
        }
    }
}

impl From<Regex> for Value {
    fn from(v: Regex) -> Self {
        Value::Regex(v)
    }
}

impl From<regex::Regex> for Value {
    fn from(regex: regex::Regex) -> Self {
        Value::Regex(regex.into())
    }
}

// Value::Null -----------------------------------------------------------------

impl Value {
    pub fn is_null(&self) -> bool {
        matches!(self, Value::Null)
    }

    pub fn as_null(&self) -> Option<()> {
        match self {
            Value::Null => Some(()),
            _ => None,
        }
    }

    pub fn try_null(self) -> Result<(), Error> {
        match self {
            Value::Null => Ok(()),
            _ => Err(Error::Expected {
                got: self.kind(),
                expected: Kind::null(),
            }),
        }
    }
}

impl From<()> for Value {
    fn from(_: ()) -> Self {
        Value::Null
    }
}

impl<T: Into<Value>> From<Option<T>> for Value {
    fn from(v: Option<T>) -> Self {
        match v {
            Some(v) => v.into(),
            None => Value::Null,
        }
    }
}

// Value::Array ----------------------------------------------------------------

impl Value {
    pub fn is_array(&self) -> bool {
        matches!(self, Value::Array(_))
    }

    pub fn as_array(&self) -> Option<&[Value]> {
        match self {
            Value::Array(v) => Some(v),
            _ => None,
        }
    }

    pub fn as_array_mut(&mut self) -> Option<&mut Vec<Value>> {
        match self {
            Value::Array(v) => Some(v),
            _ => None,
        }
    }

    pub fn try_array(self) -> Result<Vec<Value>, Error> {
        match self {
            Value::Array(v) => Ok(v),
            _ => Err(Error::Expected {
                got: self.kind(),
<<<<<<< HEAD
                expected: Kind::array(BTreeMap::default()),
=======
                expected: Kind::array(Collection::any()),
>>>>>>> 1711a8bd
            }),
        }
    }
}

impl<T: Into<Value>> From<Vec<T>> for Value {
    fn from(v: Vec<T>) -> Self {
        Value::Array(v.into_iter().map(Into::into).collect::<Vec<_>>())
    }
}

impl FromIterator<Value> for Value {
    fn from_iter<I: IntoIterator<Item = Value>>(iter: I) -> Self {
        Value::Array(iter.into_iter().collect::<Vec<_>>())
    }
}

// Value::Object ---------------------------------------------------------------

impl Value {
    pub fn is_object(&self) -> bool {
        matches!(self, Value::Object(_))
    }

    pub fn as_object(&self) -> Option<&BTreeMap<String, Value>> {
        match self {
            Value::Object(v) => Some(v),
            _ => None,
        }
    }

    pub fn as_object_mut(&mut self) -> Option<&mut BTreeMap<String, Value>> {
        match self {
            Value::Object(v) => Some(v),
            _ => None,
        }
    }

    pub fn try_object(self) -> Result<BTreeMap<String, Value>, Error> {
        match self {
            Value::Object(v) => Ok(v),
            _ => Err(Error::Expected {
                got: self.kind(),
<<<<<<< HEAD
                expected: Kind::object(BTreeMap::default()),
=======
                expected: Kind::object(Collection::any()),
>>>>>>> 1711a8bd
            }),
        }
    }
}

impl From<BTreeMap<String, Value>> for Value {
    fn from(value: BTreeMap<String, Value>) -> Self {
        Value::Object(value)
    }
}

impl FromIterator<(String, Value)> for Value {
    fn from_iter<I: IntoIterator<Item = (String, Value)>>(iter: I) -> Self {
        Value::Object(iter.into_iter().collect::<BTreeMap<_, _>>())
    }
}

// Value::Timestamp ------------------------------------------------------------

impl Value {
    pub fn is_timestamp(&self) -> bool {
        matches!(self, Value::Timestamp(_))
    }

    pub fn as_timestamp(&self) -> Option<&DateTime<Utc>> {
        match self {
            Value::Timestamp(v) => Some(v),
            _ => None,
        }
    }

    pub fn try_timestamp(self) -> Result<DateTime<Utc>, Error> {
        match self {
            Value::Timestamp(v) => Ok(v),
            _ => Err(Error::Expected {
                got: self.kind(),
                expected: Kind::timestamp(),
            }),
        }
    }
}

impl From<DateTime<Utc>> for Value {
    fn from(v: DateTime<Utc>) -> Self {
        Value::Timestamp(v)
    }
}<|MERGE_RESOLUTION|>--- conflicted
+++ resolved
@@ -425,11 +425,7 @@
             Value::Array(v) => Ok(v),
             _ => Err(Error::Expected {
                 got: self.kind(),
-<<<<<<< HEAD
-                expected: Kind::array(BTreeMap::default()),
-=======
                 expected: Kind::array(Collection::any()),
->>>>>>> 1711a8bd
             }),
         }
     }
@@ -473,11 +469,7 @@
             Value::Object(v) => Ok(v),
             _ => Err(Error::Expected {
                 got: self.kind(),
-<<<<<<< HEAD
-                expected: Kind::object(BTreeMap::default()),
-=======
                 expected: Kind::object(Collection::any()),
->>>>>>> 1711a8bd
             }),
         }
     }
