--- conflicted
+++ resolved
@@ -62,61 +62,61 @@
             }),
         }
     }
-<<<<<<< HEAD
-=======
-}
-
-impl From<NotNan<f64>> for Value {
-    fn from(v: NotNan<f64>) -> Self {
-        Value::Float(v)
-    }
-}
-
-impl TryFrom<&Value> for f64 {
-    type Error = Error;
-
-    fn try_from(v: &Value) -> Result<Self, Self::Error> {
-        match v {
-            Value::Integer(v) => Ok(*v as f64),
-            Value::Float(v) => Ok(v.into_inner()),
-            _ => Err(Error::Coerce(v.kind(), Kind::Float)),
-        }
-    }
-}
-
-// TODO: this exists to satisfy the `vector_common::Convert` utility.
-//
-// We'll have to fix that so that we can remove this impl.
-impl From<f64> for Value {
-    fn from(v: f64) -> Self {
-        let v = if v.is_nan() { 0.0 } else { v };
-
-        Value::Float(NotNan::new(v).unwrap())
-    }
-}
-
-// impl TryFrom<f64> for Value {
-//     type Error = Error;
-
-//     fn try_from(v: f64) -> Result<Self, Self::Error> {
-//         Ok(Value::Float(NotNan::new(v).map_err(|_| Error::NanFloat)?))
-//     }
-// }
-
-// Value::Bytes ----------------------------------------------------------------
-
-impl Value {
-    pub fn is_bytes(&self) -> bool {
-        matches!(self, Value::Bytes(_))
-    }
-
-    pub fn as_bytes(&self) -> Option<&Bytes> {
-        match self {
-            Value::Bytes(v) => Some(v),
-            _ => None,
-        }
-    }
->>>>>>> ae94d4ce
+    // <<<<<<< HEAD
+    // =======
+    // }
+    //
+    // impl From<NotNan<f64>> for Value {
+    //     fn from(v: NotNan<f64>) -> Self {
+    //         Value::Float(v)
+    //     }
+    // }
+    //
+    // impl TryFrom<&Value> for f64 {
+    //     type Error = Error;
+    //
+    //     fn try_from(v: &Value) -> Result<Self, Self::Error> {
+    //         match v {
+    //             Value::Integer(v) => Ok(*v as f64),
+    //             Value::Float(v) => Ok(v.into_inner()),
+    //             _ => Err(Error::Coerce(v.kind(), Kind::Float)),
+    //         }
+    //     }
+    // }
+    //
+    // // TODO: this exists to satisfy the `vector_common::Convert` utility.
+    // //
+    // // We'll have to fix that so that we can remove this impl.
+    // impl From<f64> for Value {
+    //     fn from(v: f64) -> Self {
+    //         let v = if v.is_nan() { 0.0 } else { v };
+    //
+    //         Value::Float(NotNan::new(v).unwrap())
+    //     }
+    // }
+    //
+    // // impl TryFrom<f64> for Value {
+    // //     type Error = Error;
+    //
+    // //     fn try_from(v: f64) -> Result<Self, Self::Error> {
+    // //         Ok(Value::Float(NotNan::new(v).map_err(|_| Error::NanFloat)?))
+    // //     }
+    // // }
+    //
+    // // Value::Bytes ----------------------------------------------------------------
+    //
+    // impl Value {
+    //     pub fn is_bytes(&self) -> bool {
+    //         matches!(self, Value::Bytes(_))
+    //     }
+    //
+    //     pub fn as_bytes(&self) -> Option<&Bytes> {
+    //         match self {
+    //             Value::Bytes(v) => Some(v),
+    //             _ => None,
+    //         }
+    //     }
+    // >>>>>>> jean/value-lib
 
     fn try_integer(self) -> Result<i64, Error> {
         match self {
