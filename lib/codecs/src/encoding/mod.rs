--- conflicted
+++ resolved
@@ -8,17 +8,11 @@
 
 use bytes::BytesMut;
 pub use format::{
-<<<<<<< HEAD
-    GelfSerializer, GelfSerializerConfig, JsonSerializer, JsonSerializerConfig, LogfmtSerializer,
+    AvroSerializer, AvroSerializerConfig, AvroSerializerOptions, GelfSerializer,
+    GelfSerializerConfig, JsonSerializer, JsonSerializerConfig, LogfmtSerializer,
     LogfmtSerializerConfig, NativeJsonSerializer, NativeJsonSerializerConfig, NativeSerializer,
     NativeSerializerConfig, RawMessageSerializer, RawMessageSerializerConfig, TextSerializer,
     TextSerializerConfig,
-=======
-    AvroSerializer, AvroSerializerConfig, AvroSerializerOptions, JsonSerializer,
-    JsonSerializerConfig, LogfmtSerializer, LogfmtSerializerConfig, NativeJsonSerializer,
-    NativeJsonSerializerConfig, NativeSerializer, NativeSerializerConfig, RawMessageSerializer,
-    RawMessageSerializerConfig, TextSerializer, TextSerializerConfig,
->>>>>>> 6e02ef5f
 };
 pub use framing::{
     BoxedFramer, BoxedFramingError, BytesEncoder, BytesEncoderConfig, CharacterDelimitedEncoder,
@@ -192,16 +186,13 @@
 #[derive(Debug, Clone, Deserialize, Serialize)]
 #[serde(tag = "codec", rename_all = "snake_case")]
 pub enum SerializerConfig {
-<<<<<<< HEAD
-    /// Configures the `GelfSerializer`.
-    Gelf,
-=======
     /// Configures the `AvroSerializer`.
     Avro {
         /// Options for the avro serializer.
         avro: AvroSerializerOptions,
     },
->>>>>>> 6e02ef5f
+    /// Configures the `GelfSerializer`.
+    Gelf,
     /// Configures the `JsonSerializer`.
     Json,
     /// Configures the `LogfmtSerializer`.
@@ -216,15 +207,15 @@
     Text,
 }
 
-<<<<<<< HEAD
+impl From<AvroSerializerConfig> for SerializerConfig {
+    fn from(config: AvroSerializerConfig) -> Self {
+        Self::Avro { avro: config.avro }
+    }
+}
+
 impl From<GelfSerializerConfig> for SerializerConfig {
     fn from(_: GelfSerializerConfig) -> Self {
         Self::Gelf
-=======
-impl From<AvroSerializerConfig> for SerializerConfig {
-    fn from(config: AvroSerializerConfig) -> Self {
-        Self::Avro { avro: config.avro }
->>>>>>> 6e02ef5f
     }
 }
 
@@ -266,23 +257,15 @@
 
 impl SerializerConfig {
     /// Build the `Serializer` from this configuration.
-<<<<<<< HEAD
-    pub fn build(&self) -> Serializer {
-        match self {
-            SerializerConfig::Gelf => Serializer::Gelf(GelfSerializerConfig::new().build()),
-            SerializerConfig::Json => Serializer::Json(JsonSerializerConfig.build()),
-            SerializerConfig::Logfmt => Serializer::Logfmt(LogfmtSerializerConfig.build()),
-            SerializerConfig::Native => Serializer::Native(NativeSerializerConfig.build()),
-=======
     pub fn build(&self) -> Result<Serializer, Box<dyn std::error::Error + Send + Sync + 'static>> {
         match self {
             SerializerConfig::Avro { avro } => Ok(Serializer::Avro(
                 AvroSerializerConfig::new(avro.schema.clone()).build()?,
             )),
+            SerializerConfig::Gelf => Ok(Serializer::Gelf(GelfSerializerConfig::new().build())),
             SerializerConfig::Json => Ok(Serializer::Json(JsonSerializerConfig.build())),
             SerializerConfig::Logfmt => Ok(Serializer::Logfmt(LogfmtSerializerConfig.build())),
             SerializerConfig::Native => Ok(Serializer::Native(NativeSerializerConfig.build())),
->>>>>>> 6e02ef5f
             SerializerConfig::NativeJson => {
                 Ok(Serializer::NativeJson(NativeJsonSerializerConfig.build()))
             }
@@ -296,13 +279,10 @@
     /// The data type of events that are accepted by this `Serializer`.
     pub fn input_type(&self) -> DataType {
         match self {
-<<<<<<< HEAD
-            SerializerConfig::Gelf { .. } => GelfSerializerConfig::input_type(),
-=======
             SerializerConfig::Avro { avro } => {
                 AvroSerializerConfig::new(avro.schema.clone()).input_type()
             }
->>>>>>> 6e02ef5f
+            SerializerConfig::Gelf { .. } => GelfSerializerConfig::input_type(),
             SerializerConfig::Json => JsonSerializerConfig.input_type(),
             SerializerConfig::Logfmt => LogfmtSerializerConfig.input_type(),
             SerializerConfig::Native => NativeSerializerConfig.input_type(),
@@ -315,13 +295,10 @@
     /// The schema required by the serializer.
     pub fn schema_requirement(&self) -> schema::Requirement {
         match self {
-<<<<<<< HEAD
-            SerializerConfig::Gelf { .. } => GelfSerializerConfig::schema_requirement(),
-=======
             SerializerConfig::Avro { avro } => {
                 AvroSerializerConfig::new(avro.schema.clone()).schema_requirement()
             }
->>>>>>> 6e02ef5f
+            SerializerConfig::Gelf { .. } => GelfSerializerConfig::schema_requirement(),
             SerializerConfig::Json => JsonSerializerConfig.schema_requirement(),
             SerializerConfig::Logfmt => LogfmtSerializerConfig.schema_requirement(),
             SerializerConfig::Native => NativeSerializerConfig.schema_requirement(),
@@ -335,13 +312,10 @@
 /// Serialize structured events as bytes.
 #[derive(Debug, Clone)]
 pub enum Serializer {
-<<<<<<< HEAD
+    /// Uses an `AvroSerializer` for serialization.
+    Avro(AvroSerializer),
     /// Uses a `GelfSerializer` for serialization.
     Gelf(GelfSerializer),
-=======
-    /// Uses an `AvroSerializer` for serialization.
-    Avro(AvroSerializer),
->>>>>>> 6e02ef5f
     /// Uses a `JsonSerializer` for serialization.
     Json(JsonSerializer),
     /// Uses a `LogfmtSerializer` for serialization.
@@ -360,14 +334,9 @@
     /// Check if the serializer supports encoding to JSON via `Serializer::to_json_value`.
     pub fn supports_json(&self) -> bool {
         match self {
-<<<<<<< HEAD
             Serializer::Gelf(_) | Serializer::Json(_) | Serializer::NativeJson(_) => true,
-            Serializer::Logfmt(_)
-=======
-            Serializer::Json(_) | Serializer::NativeJson(_) => true,
             Serializer::Avro(_)
             | Serializer::Logfmt(_)
->>>>>>> 6e02ef5f
             | Serializer::Text(_)
             | Serializer::Native(_)
             | Serializer::RawMessage(_) => false,
@@ -396,15 +365,15 @@
     }
 }
 
-<<<<<<< HEAD
+impl From<AvroSerializer> for Serializer {
+    fn from(serializer: AvroSerializer) -> Self {
+        Self::Avro(serializer)
+    }
+}
+
 impl From<GelfSerializer> for Serializer {
     fn from(serializer: GelfSerializer) -> Self {
         Self::Gelf(serializer)
-=======
-impl From<AvroSerializer> for Serializer {
-    fn from(serializer: AvroSerializer) -> Self {
-        Self::Avro(serializer)
->>>>>>> 6e02ef5f
     }
 }
 
@@ -449,11 +418,8 @@
 
     fn encode(&mut self, event: Event, buffer: &mut BytesMut) -> Result<(), Self::Error> {
         match self {
-<<<<<<< HEAD
+            Serializer::Avro(serializer) => serializer.encode(event, buffer),
             Serializer::Gelf(serializer) => serializer.encode(event, buffer),
-=======
-            Serializer::Avro(serializer) => serializer.encode(event, buffer),
->>>>>>> 6e02ef5f
             Serializer::Json(serializer) => serializer.encode(event, buffer),
             Serializer::Logfmt(serializer) => serializer.encode(event, buffer),
             Serializer::Native(serializer) => serializer.encode(event, buffer),
